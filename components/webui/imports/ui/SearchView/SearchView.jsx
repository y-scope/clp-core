import {faExclamationCircle} from "@fortawesome/free-solid-svg-icons";
import {FontAwesomeIcon} from "@fortawesome/react-fontawesome";
import {Meteor} from "meteor/meteor";
import {useTracker} from "meteor/react-meteor-data";
import React, {useEffect, useRef, useState} from "react";
import {ProgressBar} from "react-bootstrap";

import {CLP_STORAGE_ENGINES} from "../../api/constants";
import {SearchResultsMetadataCollection} from "../../api/search/collections";
import {
    INVALID_JOB_ID,
    isSearchSignalQuerying,
    MONGO_SORT_ORDER,
    SEARCH_MAX_NUM_RESULTS,
    SEARCH_RESULTS_FIELDS,
    SEARCH_SIGNAL,
} from "../../api/search/constants";
import SearchJobCollectionsManager from "../../api/search/SearchJobCollectionsManager";
import {unquoteString} from "../../utils/misc";
import {LOCAL_STORAGE_KEYS} from "../constants";

import {
    DEFAULT_TIME_RANGE,
    expandTimeRangeToDurationMultiple,
} from "/imports/utils/datetime";

import SearchControls from "./SearchControls.jsx";
import SearchResults, {VISIBLE_RESULTS_LIMIT_INITIAL} from "./SearchResults.jsx";
import {computeTimelineConfig} from "./SearchResultsTimeline.jsx";


// for pseudo progress bar
const PROGRESS_INCREMENT = 5;
const PROGRESS_INTERVAL_MS = 100;

const DEFAULT_IGNORE_CASE_SETTING = true;

/**
 * Provides a search interface, which search queries and visualizes search results.
 */
const SearchView = () => {
    // Query states
    const [searchJobId, setSearchJobId] = useState(INVALID_JOB_ID);
    const [aggregationJobId, setAggregationJobId] = useState(INVALID_JOB_ID);
    const [operationErrorMsg, setOperationErrorMsg] = useState("");
    const [localLastSearchSignal, setLocalLastSearchSignal] = useState(SEARCH_SIGNAL.NONE);
    const [estimatedNumResults, setEstimatedNumResults] = useState(null);
    const dbRef = useRef(new SearchJobCollectionsManager());
    // gets updated as soon as localLastSearchSignal is updated
    // to avoid reading old localLastSearchSignal value from Closures
    const localLastSearchSignalRef = useRef(localLastSearchSignal);

    // Query options
    const [queryString, setQueryString] = useState("");
    const [timeRange, setTimeRange] = useState(DEFAULT_TIME_RANGE);
    const [timelineConfig, setTimelineConfig] = useState(null);
    const [ignoreCase, setIgnoreCase] = useState(DEFAULT_IGNORE_CASE_SETTING);
    const [visibleSearchResultsLimit, setVisibleSearchResultsLimit] = useState(
        VISIBLE_RESULTS_LIMIT_INITIAL);
    const [fieldToSortBy, setFieldToSortBy] = useState({
        name: SEARCH_RESULTS_FIELDS.TIMESTAMP,
        direction: MONGO_SORT_ORDER.DESCENDING,
    });

    // Visuals
    const [maxLinesPerResult, setMaxLinesPerResult] = useState(
        Number(localStorage.getItem(LOCAL_STORAGE_KEYS.MAX_LINES_PER_RESULT) || 2));

    // Subscriptions
    const resultsMetadata = useTracker(() => {
        let result = {lastSignal: localLastSearchSignal};

        if (INVALID_JOB_ID !== searchJobId) {
            const args = {searchJobId};
            const subscription = Meteor.subscribe(
                Meteor.settings.public.SearchResultsMetadataCollectionName, args);
            const doc = SearchResultsMetadataCollection.findOne();

            const isReady = subscription.ready();
            if (true === isReady) {
                result = doc;
            }
        }

        return result;
    }, [
        searchJobId,
        localLastSearchSignal
    ]);

    const searchResults = useTracker(() => {
        if (INVALID_JOB_ID === searchJobId) {
            return [];
        }

        Meteor.subscribe(Meteor.settings.public.SearchResultsCollectionName, {
            searchJobId,
        });

        // NOTE: Although we publish and subscribe using the name
        // `Meteor.settings.public.SearchResultsCollectionName`, the rows are still returned in the
        // job-specific collection (e.g., "1"); this is because on the server, we're returning a
        // cursor from the job-specific collection and Meteor creates a collection with the same
        // name on the client rather than returning the rows in a collection with the published
        // name.
        const resultsCollection = dbRef.current.getOrCreateCollection(searchJobId);
        const findOptions = {
            limit: visibleSearchResultsLimit,
            sort: [
                [
                    fieldToSortBy.name,
                    fieldToSortBy.direction,
                ],
                [
                    SEARCH_RESULTS_FIELDS.ID,
                    fieldToSortBy.direction,
                ],
            ],
        };

        if (SEARCH_SIGNAL.RESP_DONE !== resultsMetadata.lastSignal) {
            // Only refresh estimatedNumResults if the job isn't DONE;
            // otherwise the count would already be available in
            // `resultsMetadata.numTotalResults`
            resultsCollection.estimatedDocumentCount()
                .then((count) => {
                    setEstimatedNumResults(
                        Math.min(count, SEARCH_MAX_NUM_RESULTS)
                    );
                })
                .catch((e) => {
                    console.log(
                        "Error occurred in " +
                        `resultsCollection<${searchJobId}>.estimatedDocumentCount()`,
                        e,
                    );
                });
        }

        return resultsCollection.find({}, findOptions).fetch();
    }, [
        searchJobId,
        fieldToSortBy,
        visibleSearchResultsLimit
    ]);

    const timelineBuckets = useTracker(() => {
        if (INVALID_JOB_ID === aggregationJobId) {
            return null;
        }

        Meteor.subscribe(Meteor.settings.public.AggregationResultsCollectionName, {
            aggregationJobId: aggregationJobId,
        });
        const collection = dbRef.current.getOrCreateCollection(aggregationJobId);

        return collection.find().fetch();
    }, [aggregationJobId]);

    // State transitions
    useEffect(() => {
        localStorage.setItem(LOCAL_STORAGE_KEYS.MAX_LINES_PER_RESULT, maxLinesPerResult.toString());
    }, [maxLinesPerResult]);

    useEffect(() => {
        localLastSearchSignalRef.current = localLastSearchSignal;
    }, [localLastSearchSignal]);

    // Handlers
<<<<<<< HEAD
    const submitQuery = () => {
        if (INVALID_JOB_ID !== jobId) {
            // Clear result caches before starting a new query
            handleClearResults();
        }

        let processedQueryString = queryString;
        if (CLP_STORAGE_ENGINES.CLP === Meteor.settings.public.ClpStorageEngine) {
            try {
                processedQueryString = unquoteString(queryString, '"', '\\');
                if ("" === processedQueryString) {
                    throw new Error("Cannot be empty.");
                }
            } catch (e) {
                setOperationErrorMsg(`Invalid query: ${e.message}`);
                return;
            }
        }

=======
    const handleClearResults = () => {
        setSearchJobId(INVALID_JOB_ID);
        setAggregationJobId(INVALID_JOB_ID);
>>>>>>> 55f2a171
        setOperationErrorMsg("");
        setLocalLastSearchSignal(SEARCH_SIGNAL.REQ_CLEARING);
        setEstimatedNumResults(null);
        setVisibleSearchResultsLimit(VISIBLE_RESULTS_LIMIT_INITIAL);

        const args = {
<<<<<<< HEAD
            queryString: processedQueryString,
            timestampBegin: timestampBeginMillis,
            timestampEnd: timestampEndMillis,
            ignoreCase: ignoreCase
=======
            searchJobId,
            aggregationJobId,
>>>>>>> 55f2a171
        };

        Meteor.call("search.clearResults", args, (error) => {
            if (error) {
                setOperationErrorMsg(error.reason);

                return;
            }

            if (SEARCH_SIGNAL.REQ_CLEARING === localLastSearchSignalRef.current) {
                // The check prevents clearing `localLastSearchSignal = SEARCH_SIGNAL.REQ_QUERYING`
                // when `handleClearResults` is called by handleQuerySubmit.
                setLocalLastSearchSignal(SEARCH_SIGNAL.NONE);
            }
        });
    };

    const handleQuerySubmit = (newArgs) => {
        if (INVALID_JOB_ID !== searchJobId) {
            // Clear result caches before starting a new query
            handleClearResults();
        }

        setOperationErrorMsg("");
        setLocalLastSearchSignal(SEARCH_SIGNAL.REQ_QUERYING);
        setVisibleSearchResultsLimit(VISIBLE_RESULTS_LIMIT_INITIAL);

        const queryTimeRange = {
            begin: timeRange.begin,
            end: timeRange.end,
        };

        if (undefined !== newArgs) {
            queryTimeRange.begin = newArgs.begin;
            queryTimeRange.end = newArgs.end;
            setTimeRange(queryTimeRange);
        }

        const timestampBeginUnixMillis = queryTimeRange.begin;
        const timestampEndUnixMillis = queryTimeRange.end;
        const newTimelineConfig = computeTimelineConfig(
            timestampBeginUnixMillis,
            timestampEndUnixMillis
        );

        setTimelineConfig(newTimelineConfig);

        const args = {
            ignoreCase: ignoreCase,
            queryString: queryString,
            timeRangeBucketSizeMillis: newTimelineConfig.bucketDuration.asMilliseconds(),
            timestampBegin: timestampBeginUnixMillis.valueOf(),
            timestampEnd: timestampEndUnixMillis.valueOf(),
        };

        Meteor.call("search.submitQuery", args, (error, result) => {
            if (error) {
                setOperationErrorMsg(error.reason);

                return;
            }

            setSearchJobId(result.searchJobId);
            setAggregationJobId(result.aggregationJobId);
        });
    };

    const handleCancelOperation = () => {
        setOperationErrorMsg("");
        setLocalLastSearchSignal(SEARCH_SIGNAL.REQ_CANCELLING);

        const args = {
            searchJobId,
            aggregationJobId,
        };

        Meteor.call("search.cancelOperation", args, (error) => {
            if (error) {
                setOperationErrorMsg(error.reason);
            }
        });
    };

    const handleTimelineZoom = (newTimeRange) => {
        // Expand the time range to the granularity of buckets so if the user
        // pans across at least one bar in the graph, we will zoom into a region
        // that still contains log events.
        const expandedTimeRange = expandTimeRangeToDurationMultiple(
            timelineConfig.bucketDuration,
            newTimeRange
        );

        handleQuerySubmit(expandedTimeRange);
    };

    const showSearchResults = (INVALID_JOB_ID !== searchJobId);

    // The number of results on the server is available in different variables at different times:
    // - when the query ends, it will be in resultsMetadata.numTotalResults.
    // - while the query is in progress, it will be in estimatedNumResults.
    // - when the query starts, the other two variables will be null, so searchResults.length is the
    //   best estimate.
    const numResultsOnServer =
        resultsMetadata.numTotalResults ||
        estimatedNumResults ||
        searchResults.length;

    return (<div className="d-flex flex-column h-100">
        <div className={"flex-column"}>
            <SearchControls
                queryString={queryString}
                setQueryString={setQueryString}
                timeRange={timeRange}
                setTimeRange={setTimeRange}
                ignoreCase={ignoreCase}
                setIgnoreCase={setIgnoreCase}
                resultsMetadata={resultsMetadata}
                onSubmitQuery={handleQuerySubmit}
                onClearResults={handleClearResults}
                onCancelOperation={handleCancelOperation}
            />

            <SearchStatus
                resultsMetadata={resultsMetadata}
                errorMsg={("" !== operationErrorMsg) ?
                    operationErrorMsg :
                    resultsMetadata["errorMsg"]}
            />
        </div>

        {showSearchResults && <SearchResults
            fieldToSortBy={fieldToSortBy}
            maxLinesPerResult={maxLinesPerResult}
            numResultsOnServer={numResultsOnServer}
            onTimelineZoom={handleTimelineZoom}
            resultsMetadata={resultsMetadata}
            searchJobId={searchJobId}
            searchResults={searchResults}
            setFieldToSortBy={setFieldToSortBy}
            setMaxLinesPerResult={setMaxLinesPerResult}
            setVisibleSearchResultsLimit={setVisibleSearchResultsLimit}
            timelineBuckets={timelineBuckets}
            timelineConfig={timelineConfig}
            visibleSearchResultsLimit={visibleSearchResultsLimit}
        />}
    </div>);
};

/**
 * Displays the status of a search operation, which shows error messages if any, and otherwise
 * displays the current status of the search.
 *
 * @param {Object} resultsMetadata including the last search signal
 * @param {string} [errorMsg] - message if there is an error
 * @returns {JSX.Element}
 */
const SearchStatus = ({
    resultsMetadata,
    errorMsg,
}) => {
    const [progress, setProgress] = useState(0);
    const timerIntervalRef = useRef(null);

    useEffect(() => {
        if (true === isSearchSignalQuerying(resultsMetadata["lastSignal"])) {
            timerIntervalRef.current = timerIntervalRef.current ?? setInterval(() => {
                setProgress((progress) => (progress + PROGRESS_INCREMENT));
            }, PROGRESS_INTERVAL_MS);
        } else {
            if (null !== timerIntervalRef.current) {
                clearInterval(timerIntervalRef.current);
                timerIntervalRef.current = null;
            }
            setProgress(0);
        }
    }, [resultsMetadata["lastSignal"]]);

    if ("" !== errorMsg && null !== errorMsg && undefined !== errorMsg) {
        return (<div className={"search-error"}>
            <FontAwesomeIcon className="search-error-icon" icon={faExclamationCircle}/>
            {errorMsg}
        </div>);
    } else {
        let message = null;
        switch (resultsMetadata["lastSignal"]) {
            case SEARCH_SIGNAL.NONE:
                message = "Ready";
                break;
            case SEARCH_SIGNAL.REQ_CLEARING:
                message = "Clearing...";
                break;
            default:
                break;
        }

        return <>
            <ProgressBar
                style={{visibility: (0 === progress) ? "hidden" : "visible"}}
                animated={true}
                className={"search-progress-bar rounded-0 border-bottom"}
                striped={true}
                now={progress}
                variant={"primary"}
            />
            {null !== message &&
                <div className={"search-no-results-status"}>{message}</div>}
        </>;
    }
};

export default SearchView;<|MERGE_RESOLUTION|>--- conflicted
+++ resolved
@@ -167,9 +167,36 @@
     }, [localLastSearchSignal]);
 
     // Handlers
-<<<<<<< HEAD
-    const submitQuery = () => {
-        if (INVALID_JOB_ID !== jobId) {
+    const handleClearResults = () => {
+        setSearchJobId(INVALID_JOB_ID);
+        setAggregationJobId(INVALID_JOB_ID);
+        setOperationErrorMsg("");
+        setLocalLastSearchSignal(SEARCH_SIGNAL.REQ_CLEARING);
+        setEstimatedNumResults(null);
+        setVisibleSearchResultsLimit(VISIBLE_RESULTS_LIMIT_INITIAL);
+
+        const args = {
+            searchJobId,
+            aggregationJobId,
+        };
+
+        Meteor.call("search.clearResults", args, (error) => {
+            if (error) {
+                setOperationErrorMsg(error.reason);
+
+                return;
+            }
+
+            if (SEARCH_SIGNAL.REQ_CLEARING === localLastSearchSignalRef.current) {
+                // The check prevents clearing `localLastSearchSignal = SEARCH_SIGNAL.REQ_QUERYING`
+                // when `handleClearResults` is called by handleQuerySubmit.
+                setLocalLastSearchSignal(SEARCH_SIGNAL.NONE);
+            }
+        });
+    };
+
+    const handleQuerySubmit = (newArgs) => {
+        if (INVALID_JOB_ID !== searchJobId) {
             // Clear result caches before starting a new query
             handleClearResults();
         }
@@ -187,49 +214,6 @@
             }
         }
 
-=======
-    const handleClearResults = () => {
-        setSearchJobId(INVALID_JOB_ID);
-        setAggregationJobId(INVALID_JOB_ID);
->>>>>>> 55f2a171
-        setOperationErrorMsg("");
-        setLocalLastSearchSignal(SEARCH_SIGNAL.REQ_CLEARING);
-        setEstimatedNumResults(null);
-        setVisibleSearchResultsLimit(VISIBLE_RESULTS_LIMIT_INITIAL);
-
-        const args = {
-<<<<<<< HEAD
-            queryString: processedQueryString,
-            timestampBegin: timestampBeginMillis,
-            timestampEnd: timestampEndMillis,
-            ignoreCase: ignoreCase
-=======
-            searchJobId,
-            aggregationJobId,
->>>>>>> 55f2a171
-        };
-
-        Meteor.call("search.clearResults", args, (error) => {
-            if (error) {
-                setOperationErrorMsg(error.reason);
-
-                return;
-            }
-
-            if (SEARCH_SIGNAL.REQ_CLEARING === localLastSearchSignalRef.current) {
-                // The check prevents clearing `localLastSearchSignal = SEARCH_SIGNAL.REQ_QUERYING`
-                // when `handleClearResults` is called by handleQuerySubmit.
-                setLocalLastSearchSignal(SEARCH_SIGNAL.NONE);
-            }
-        });
-    };
-
-    const handleQuerySubmit = (newArgs) => {
-        if (INVALID_JOB_ID !== searchJobId) {
-            // Clear result caches before starting a new query
-            handleClearResults();
-        }
-
         setOperationErrorMsg("");
         setLocalLastSearchSignal(SEARCH_SIGNAL.REQ_QUERYING);
         setVisibleSearchResultsLimit(VISIBLE_RESULTS_LIMIT_INITIAL);
@@ -256,7 +240,7 @@
 
         const args = {
             ignoreCase: ignoreCase,
-            queryString: queryString,
+            queryString: processedQueryString,
             timeRangeBucketSizeMillis: newTimelineConfig.bucketDuration.asMilliseconds(),
             timestampBegin: timestampBeginUnixMillis.valueOf(),
             timestampEnd: timestampEndUnixMillis.valueOf(),
