--- conflicted
+++ resolved
@@ -70,16 +70,11 @@
 IncludeBlocks: "Regroup"
 IncludeCategories:
   # NOTE: A header is grouped by first matching regex
-<<<<<<< HEAD
-  # Third-party headers. Update when adding new third-party libraries.
-  - Regex: '^<(archive|boost|catch2|date|fmt|json|log_surgeon|mariadb|spdlog|sqlite3|yaml-cpp|zstd)'
-=======
   # Library headers. Update when adding new libraries.
   # NOTE: clang-format retains leading white-space on a line in violation of the YAML spec.
 
   - Regex: "<(absl|antlr4|archive|boost|bsoncxx|catch2|date|fmt|json|log_surgeon|mariadb|mongocxx\
 |msgpack|simdjson|spdlog|sqlite3|string_utils|yaml-cpp|zstd)"
->>>>>>> 2b55f93d
     Priority: 3
   # C system headers
   - Regex: "^<.+\\.h>"
