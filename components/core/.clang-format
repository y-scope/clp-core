--- conflicted
+++ resolved
@@ -72,12 +72,9 @@
   # NOTE: A header is grouped by first matching regex
   # Library headers. Update when adding new libraries.
   # NOTE: clang-format retains leading white-space on a line in violation of the YAML spec.
-<<<<<<< HEAD
-  - Regex: "^<(archive|boost|bsoncxx|catch2|date|fmt|json|log_surgeon|mariadb|mongocxx|msgpack\
-=======
-  - Regex: "<(absl|antlr4|archive|boost|catch2|date|fmt|json|log_surgeon|mariadb|mongocxx|simdjson\
->>>>>>> 2e9f1506
-|spdlog|sqlite3|string_utils|yaml-cpp|zstd)"
+
+  - Regex: "<(absl|antlr4|archive|boost|bsoncxx|catch2|date|fmt|json|log_surgeon|mariadb|mongocxx\
+|msgpack|simdjson|spdlog|sqlite3|string_utils|yaml-cpp|zstd)"
     Priority: 3
   # C system headers
   - Regex: "^<.+\\.h>"
