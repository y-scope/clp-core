#!/usr/bin/env bash

# Exit on any error
set -e

# Enable gcc 10
source /opt/rh/devtoolset-10/enable

# Enable git
source /opt/rh/rh-git227/enable

# Error on undefined variable
# NOTE: We enable this *after* sourcing the scripts above since we can't guarantee they won't have
# unbound variables in them.
set -u

<<<<<<< HEAD
# NOTE: curl must be installed ahead since the rest of scripts will use `curl` to download the src
./tools/scripts/lib_install/install-curl.sh 7.76.0
=======
script_dir="$( cd "$( dirname "${BASH_SOURCE[0]}" )" &> /dev/null && pwd )"
lib_install_scripts_dir=$script_dir/..
>>>>>>> 6afb506a

# NOTE: cmake and boost must be installed first since the remaining packages depend on them
"$lib_install_scripts_dir"/install-cmake.sh 3.21.2
"$lib_install_scripts_dir"/install-boost.sh 1.76.0

"$lib_install_scripts_dir"/fmtlib.sh 8.0.1
"$lib_install_scripts_dir"/libarchive.sh 3.5.1
"$lib_install_scripts_dir"/lz4.sh 1.8.2
"$lib_install_scripts_dir"/mariadb-connector-c.sh 3.2.3
"$lib_install_scripts_dir"/mongoc.sh 1.24.4
"$lib_install_scripts_dir"/mongocxx.sh 3.8.0
"$lib_install_scripts_dir"/msgpack.sh 6.0.0
"$lib_install_scripts_dir"/spdlog.sh 1.9.2
"$lib_install_scripts_dir"/zstandard.sh 1.4.9<|MERGE_RESOLUTION|>--- conflicted
+++ resolved
@@ -14,13 +14,11 @@
 # unbound variables in them.
 set -u
 
-<<<<<<< HEAD
-# NOTE: curl must be installed ahead since the rest of scripts will use `curl` to download the src
-./tools/scripts/lib_install/install-curl.sh 7.76.0
-=======
 script_dir="$( cd "$( dirname "${BASH_SOURCE[0]}" )" &> /dev/null && pwd )"
 lib_install_scripts_dir=$script_dir/..
->>>>>>> 6afb506a
+
+# NOTE: curl must be installed ahead since the rest of scripts will use `curl` to download the src
+"$lib_install_scripts_dir"/install-curl.sh 7.76.0
 
 # NOTE: cmake and boost must be installed first since the remaining packages depend on them
 "$lib_install_scripts_dir"/install-cmake.sh 3.21.2
