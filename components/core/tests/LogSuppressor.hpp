--- conflicted
+++ resolved
@@ -1,10 +1,5 @@
-<<<<<<< HEAD
-#ifndef TEST_LOGSUPPRESSOR_HPP
-#define TEST_LOGSUPPRESSOR_HPP
-=======
 #ifndef TESTS_LOGSUPPRESSOR_HPP
 #define TESTS_LOGSUPPRESSOR_HPP
->>>>>>> 0c00a94b
 
 #include <spdlog/spdlog.h>
 
@@ -30,8 +25,4 @@
     spdlog::level::level_enum m_previous_logging_level;
 };
 
-<<<<<<< HEAD
-#endif  // TEST_LOGSUPPRESSOR_HPP
-=======
 #endif  // TESTS_LOGSUPPRESSOR_HPP
->>>>>>> 0c00a94b
