<<<<<<< HEAD
/// TODO: move this test to log_surgeon
/// TODO: move load_lexer_from_file into SearchParser in log_surgeon

// C libraries
#include <string>
=======
// TODO: move this test to log_surgeon
// TODO: move load_lexer_from_file into SearchParser in log_surgeon

>>>>>>> 2b55f93d
#include <sys/stat.h>

#include <string>
#include <utility>

#include <boost/filesystem.hpp>
#include <Catch2/single_include/catch2/catch.hpp>
<<<<<<< HEAD

// Log Surgeon
#include <log_surgeon/LogParser.hpp>

// Project headers
#include "../src/clp/run.hpp"
#include "../src/Utils.hpp"
#include "../src/GlobalMySQLMetadataDB.hpp"

=======
#include <log_surgeon/LogParser.hpp>

#include "../src/clp/clp/run.hpp"
#include "../src/clp/GlobalMySQLMetadataDB.hpp"
#include "../src/clp/LogSurgeonReader.hpp"
#include "../src/clp/Utils.hpp"

using clp::FileReader;
using clp::load_lexer_from_file;
using clp::LogSurgeonReader;
>>>>>>> 2b55f93d
using log_surgeon::DelimiterStringAST;
using log_surgeon::LALR1Parser;
using log_surgeon::lexers::ByteLexer;
using log_surgeon::LogParser;
using log_surgeon::ParserAST;
using log_surgeon::SchemaAST;
using log_surgeon::SchemaParser;
using log_surgeon::SchemaVarAST;
using log_surgeon::Token;

<<<<<<< HEAD
std::unique_ptr<SchemaAST> generate_schema_ast(const std::string& schema_file) {
=======
std::unique_ptr<SchemaAST> generate_schema_ast(std::string const& schema_file) {
    SchemaParser schema_parser;
>>>>>>> 2b55f93d
    std::unique_ptr<SchemaAST> schema_ast = SchemaParser::try_schema_file(schema_file);
    REQUIRE(schema_ast.get() != nullptr);
    return schema_ast;
}

<<<<<<< HEAD
std::unique_ptr<LogParser> generate_log_parser(const std::string& schema_file) {
=======
std::unique_ptr<LogParser> generate_log_parser(std::string const& schema_file) {
>>>>>>> 2b55f93d
    std::unique_ptr<SchemaAST> schema_ast = generate_schema_ast(schema_file);
    std::unique_ptr<LogParser> log_parser = std::make_unique<LogParser>(schema_file);
    REQUIRE(log_parser.get() != nullptr);
    return log_parser;
}

<<<<<<< HEAD
void compress (const std::string& output_dir, const std::string& file_to_compress,
               std::string schema_file, bool old = false) {
    std::vector<std::string> arguments;
    if(old) {
        arguments = {"main.cpp", "c", output_dir, file_to_compress};
    } else {
        arguments = {"main.cpp", "c", output_dir, file_to_compress, "--schema-path",
                     std::move(schema_file)};
=======
void compress(
        std::string const& output_dir,
        std::string const& file_to_compress,
        std::string schema_file,
        bool old = false
) {
    std::vector<std::string> arguments;
    if (old) {
        arguments = {"main.cpp", "c", output_dir, file_to_compress};
    } else {
        arguments
                = {"main.cpp",
                   "c",
                   output_dir,
                   file_to_compress,
                   "--schema-path",
                   std::move(schema_file)};
    }
    std::vector<char const*> argv;
    for (auto const& arg : arguments) {
        argv.push_back(arg.data());
>>>>>>> 2b55f93d
    }
    argv.push_back(nullptr);
    clp::clp::run(argv.size() - 1, argv.data());
}

void decompress(std::string archive_dir, std::string output_dir) {
<<<<<<< HEAD
    std::vector<std::string> arguments = {"main.cpp", "x", std::move(archive_dir),
                                          std::move(output_dir)};
    std::vector<char*> argv;
    for (const auto& arg : arguments)
        argv.push_back((char*)arg.data());
=======
    std::vector<std::string> arguments
            = {"main.cpp", "x", std::move(archive_dir), std::move(output_dir)};
    std::vector<char const*> argv;
    for (auto const& arg : arguments) {
        argv.push_back(arg.data());
    }
>>>>>>> 2b55f93d
    argv.push_back(nullptr);
    clp::clp::run(argv.size() - 1, argv.data());
}

TEST_CASE("Test error for missing schema file", "[LALR1Parser][SchemaParser]") {
    std::string file_path = "../tests/test_schema_files/missing_schema.txt";
    std::string file_name = boost::filesystem::weakly_canonical(file_path).string();
<<<<<<< HEAD
    REQUIRE_THROWS_WITH(generate_schema_ast(file_path),
                        "Failed to read '" + file_path + "', error_code=" +
                        std::to_string((int)log_surgeon::ErrorCode::FileNotFound));
=======
    REQUIRE_THROWS_WITH(
            generate_schema_ast(file_path),
            "Failed to read '" + file_path + "', error_code="
                    + std::to_string(static_cast<int>(log_surgeon::ErrorCode::FileNotFound))
    );
>>>>>>> 2b55f93d
}

TEST_CASE("Test error for empty schema file", "[LALR1Parser][SchemaParser]") {
    std::string file_path = "../tests/test_schema_files/empty_schema.txt";
<<<<<<< HEAD
    REQUIRE_THROWS_WITH(generate_schema_ast(file_path), "Schema:1:1: error: empty file\n"
                                                        "          \n"
                                                        "^\n");
=======
    REQUIRE_THROWS_WITH(
            generate_schema_ast(file_path),
            "Schema:1:1: error: empty file\n"
            "          \n"
            "^\n"
    );
>>>>>>> 2b55f93d
}

TEST_CASE("Test error for colon missing schema file", "[LALR1Parser][SchemaParser]") {
    std::string file_path = "../tests/test_schema_files/colon_missing_schema.txt";
<<<<<<< HEAD
    REQUIRE_THROWS_WITH(generate_schema_ast(file_path),
                        "Schema:3:4: error: expected ':','AlphaNumeric' before ' ' token\n"
                        "          int [0-9]+\n"
                        "             ^\n");
=======
    REQUIRE_THROWS_WITH(
            generate_schema_ast(file_path),
            "Schema:3:4: error: expected ':','AlphaNumeric' before ' ' token\n"
            "          int [0-9]+\n"
            "             ^\n"
    );
>>>>>>> 2b55f93d
}

TEST_CASE("Test error for multi-character tokens in schema file", "[LALR1Parser][SchemaParser]") {
    std::string file_path = "../tests/test_schema_files/schema_with_multicharacter_token_error.txt";
<<<<<<< HEAD
    REQUIRE_THROWS_WITH(generate_schema_ast(file_path),
                        "Schema:2:11: error: expected ':' before ' ' token\n"
                        "          delimiters : \\r\\n\n"
                        "                    ^\n");
=======
    REQUIRE_THROWS_WITH(
            generate_schema_ast(file_path),
            "Schema:2:11: error: expected ':' before ' ' token\n"
            "          delimiters : \\r\\n\n"
            "                    ^\n"
    );
>>>>>>> 2b55f93d
}

TEST_CASE("Test creating schema parser", "[LALR1Parser][SchemaParser]") {
    generate_schema_ast("../tests/test_schema_files/easy_schema.txt");
}

TEST_CASE("Test creating log parser with delimiters", "[LALR1Parser][LogParser]") {
    generate_log_parser("../tests/test_schema_files/schema_with_delimiters.txt");
}

TEST_CASE("Test creating log parser without delimiters", "[LALR1Parser][LogParser]") {
    REQUIRE_THROWS_WITH(
            generate_log_parser("../tests/test_schema_files/schema_without_delimiters.txt"),
<<<<<<< HEAD
            "When using --schema-path, \"delimiters:\" line must be used.");
=======
            "When using --schema-path, \"delimiters:\" line must be used."
    );
>>>>>>> 2b55f93d
}

// TODO: This test doesn't currently work because delimiters are allowed in
// schema files, and there is no option to disable this yet
<<<<<<< HEAD
//TEST_CASE("Test error for creating log file with delimiter in regex pattern",
=======
// TEST_CASE("Test error for creating log file with delimiter in regex pattern",
>>>>>>> 2b55f93d
//          "[LALR1Parser]SchemaParser]") {
//    std::string file_path = "../tests/test_schema_files/schema_with_delimiter_in_regex_error.txt";
//    std::string file_name = boost::filesystem::canonical(file_path).string();
//    REQUIRE_THROWS_WITH(generate_log_parser(file_path),
//                        file_name +
//                        ":2: error: 'equals' has regex pattern which contains delimiter '='.\n"
//                        + "          equals:.*=.*\n"
//                        + "                 ^^^^^\n");
//}

// TODO: This error check is performed correctly by CLP, but it is handled by
// something different now so this test will fail as is
<<<<<<< HEAD
//TEST_CASE("Test error for missing log file", "[LALR1Parser][LogParser]") {
=======
// TEST_CASE("Test error for missing log file", "[LALR1Parser][LogParser]") {
>>>>>>> 2b55f93d
//    std::string file_name = "../tests/test_log_files/missing_log.txt";
//    std::string file_path = boost::filesystem::weakly_canonical(file_name).string();
//    REQUIRE_THROWS(compress("../tests/test_archives", file_name,
//                            "../tests/test_schema_files/schema_that_does_not_exist.txt"),
//                   "Specified schema file does not exist.");
//}

TEST_CASE("Test forward lexer", "[Search]") {
    ByteLexer forward_lexer;
    std::string schema_file_name = "../tests/test_schema_files/search_schema.txt";
    std::string schema_file_path = boost::filesystem::weakly_canonical(schema_file_name).string();
    load_lexer_from_file(schema_file_path, false, forward_lexer);
    FileReader file_reader;
<<<<<<< HEAD
    ReaderInterfaceWrapper reader_wrapper(file_reader);
=======
    LogSurgeonReader reader_wrapper(file_reader);
>>>>>>> 2b55f93d
    file_reader.open("../tests/test_search_queries/easy.txt");
    log_surgeon::ParserInputBuffer parser_input_buffer;
    parser_input_buffer.read_if_safe(reader_wrapper);
    forward_lexer.reset();
    Token token;
<<<<<<< HEAD
    log_surgeon::ErrorCode error_code = forward_lexer.scan(parser_input_buffer, token);
    REQUIRE(error_code == log_surgeon::ErrorCode::Success);
    while (token.m_type_ids_ptr->at(0) != (int)log_surgeon::SymbolID::TokenEndID) {
        SPDLOG_INFO("token:" + token.to_string() + "\n");
        SPDLOG_INFO("token.m_type_ids->back():" +
                    forward_lexer.m_id_symbol[token.m_type_ids_ptr->back()] + "\n");
        log_surgeon::ErrorCode error_code = forward_lexer.scan(parser_input_buffer, token);
=======
    auto error_code = forward_lexer.scan(parser_input_buffer, token);
    REQUIRE(error_code == log_surgeon::ErrorCode::Success);
    while (token.m_type_ids_ptr->at(0) != static_cast<int>(log_surgeon::SymbolID::TokenEndID)) {
        SPDLOG_INFO("token:" + token.to_string() + "\n");
        SPDLOG_INFO(
                "token.m_type_ids->back():"
                + forward_lexer.m_id_symbol[token.m_type_ids_ptr->back()] + "\n"
        );
        error_code = forward_lexer.scan(parser_input_buffer, token);
>>>>>>> 2b55f93d
        REQUIRE(error_code == log_surgeon::ErrorCode::Success);
    }
}

TEST_CASE("Test reverse lexer", "[Search]") {
    ByteLexer reverse_lexer;
    std::string schema_file_name = "../tests/test_schema_files/search_schema.txt";
    std::string schema_file_path = boost::filesystem::weakly_canonical(schema_file_name).string();
    load_lexer_from_file(schema_file_path, false, reverse_lexer);
    FileReader file_reader;
<<<<<<< HEAD
    ReaderInterfaceWrapper reader_wrapper(file_reader);
=======
    LogSurgeonReader reader_wrapper(file_reader);
>>>>>>> 2b55f93d
    file_reader.open("../tests/test_search_queries/easy.txt");
    log_surgeon::ParserInputBuffer parser_input_buffer;
    parser_input_buffer.read_if_safe(reader_wrapper);
    reverse_lexer.reset();
    Token token;
<<<<<<< HEAD
    log_surgeon::ErrorCode error_code = reverse_lexer.scan(parser_input_buffer, token);
    REQUIRE(error_code == log_surgeon::ErrorCode::Success);
    while (token.m_type_ids_ptr->at(0) != (int)log_surgeon::SymbolID::TokenEndID) {
        SPDLOG_INFO("token:" + token.to_string() + "\n");
        SPDLOG_INFO("token.m_type_ids->back():" +
                    reverse_lexer.m_id_symbol[token.m_type_ids_ptr->back()] + "\n");
        log_surgeon::ErrorCode error_code = reverse_lexer.scan(parser_input_buffer, token);
=======
    auto error_code = reverse_lexer.scan(parser_input_buffer, token);
    REQUIRE(error_code == log_surgeon::ErrorCode::Success);
    while (token.m_type_ids_ptr->at(0) != static_cast<int>(log_surgeon::SymbolID::TokenEndID)) {
        SPDLOG_INFO("token:" + token.to_string() + "\n");
        SPDLOG_INFO(
                "token.m_type_ids->back():"
                + reverse_lexer.m_id_symbol[token.m_type_ids_ptr->back()] + "\n"
        );
        error_code = reverse_lexer.scan(parser_input_buffer, token);
>>>>>>> 2b55f93d
        REQUIRE(error_code == log_surgeon::ErrorCode::Success);
    }
}<|MERGE_RESOLUTION|>--- conflicted
+++ resolved
@@ -1,14 +1,6 @@
-<<<<<<< HEAD
-/// TODO: move this test to log_surgeon
-/// TODO: move load_lexer_from_file into SearchParser in log_surgeon
-
-// C libraries
-#include <string>
-=======
 // TODO: move this test to log_surgeon
 // TODO: move load_lexer_from_file into SearchParser in log_surgeon
 
->>>>>>> 2b55f93d
 #include <sys/stat.h>
 
 #include <string>
@@ -16,17 +8,7 @@
 
 #include <boost/filesystem.hpp>
 #include <Catch2/single_include/catch2/catch.hpp>
-<<<<<<< HEAD
-
-// Log Surgeon
-#include <log_surgeon/LogParser.hpp>
-
-// Project headers
-#include "../src/clp/run.hpp"
-#include "../src/Utils.hpp"
-#include "../src/GlobalMySQLMetadataDB.hpp"
-
-=======
+
 #include <log_surgeon/LogParser.hpp>
 
 #include "../src/clp/clp/run.hpp"
@@ -37,7 +19,6 @@
 using clp::FileReader;
 using clp::load_lexer_from_file;
 using clp::LogSurgeonReader;
->>>>>>> 2b55f93d
 using log_surgeon::DelimiterStringAST;
 using log_surgeon::LALR1Parser;
 using log_surgeon::lexers::ByteLexer;
@@ -48,38 +29,19 @@
 using log_surgeon::SchemaVarAST;
 using log_surgeon::Token;
 
-<<<<<<< HEAD
-std::unique_ptr<SchemaAST> generate_schema_ast(const std::string& schema_file) {
-=======
 std::unique_ptr<SchemaAST> generate_schema_ast(std::string const& schema_file) {
-    SchemaParser schema_parser;
->>>>>>> 2b55f93d
     std::unique_ptr<SchemaAST> schema_ast = SchemaParser::try_schema_file(schema_file);
     REQUIRE(schema_ast.get() != nullptr);
     return schema_ast;
 }
 
-<<<<<<< HEAD
-std::unique_ptr<LogParser> generate_log_parser(const std::string& schema_file) {
-=======
 std::unique_ptr<LogParser> generate_log_parser(std::string const& schema_file) {
->>>>>>> 2b55f93d
     std::unique_ptr<SchemaAST> schema_ast = generate_schema_ast(schema_file);
     std::unique_ptr<LogParser> log_parser = std::make_unique<LogParser>(schema_file);
     REQUIRE(log_parser.get() != nullptr);
     return log_parser;
 }
 
-<<<<<<< HEAD
-void compress (const std::string& output_dir, const std::string& file_to_compress,
-               std::string schema_file, bool old = false) {
-    std::vector<std::string> arguments;
-    if(old) {
-        arguments = {"main.cpp", "c", output_dir, file_to_compress};
-    } else {
-        arguments = {"main.cpp", "c", output_dir, file_to_compress, "--schema-path",
-                     std::move(schema_file)};
-=======
 void compress(
         std::string const& output_dir,
         std::string const& file_to_compress,
@@ -101,27 +63,18 @@
     std::vector<char const*> argv;
     for (auto const& arg : arguments) {
         argv.push_back(arg.data());
->>>>>>> 2b55f93d
     }
     argv.push_back(nullptr);
     clp::clp::run(argv.size() - 1, argv.data());
 }
 
 void decompress(std::string archive_dir, std::string output_dir) {
-<<<<<<< HEAD
-    std::vector<std::string> arguments = {"main.cpp", "x", std::move(archive_dir),
-                                          std::move(output_dir)};
-    std::vector<char*> argv;
-    for (const auto& arg : arguments)
-        argv.push_back((char*)arg.data());
-=======
     std::vector<std::string> arguments
             = {"main.cpp", "x", std::move(archive_dir), std::move(output_dir)};
     std::vector<char const*> argv;
     for (auto const& arg : arguments) {
         argv.push_back(arg.data());
     }
->>>>>>> 2b55f93d
     argv.push_back(nullptr);
     clp::clp::run(argv.size() - 1, argv.data());
 }
@@ -129,67 +82,41 @@
 TEST_CASE("Test error for missing schema file", "[LALR1Parser][SchemaParser]") {
     std::string file_path = "../tests/test_schema_files/missing_schema.txt";
     std::string file_name = boost::filesystem::weakly_canonical(file_path).string();
-<<<<<<< HEAD
-    REQUIRE_THROWS_WITH(generate_schema_ast(file_path),
-                        "Failed to read '" + file_path + "', error_code=" +
-                        std::to_string((int)log_surgeon::ErrorCode::FileNotFound));
-=======
     REQUIRE_THROWS_WITH(
             generate_schema_ast(file_path),
             "Failed to read '" + file_path + "', error_code="
                     + std::to_string(static_cast<int>(log_surgeon::ErrorCode::FileNotFound))
     );
->>>>>>> 2b55f93d
 }
 
 TEST_CASE("Test error for empty schema file", "[LALR1Parser][SchemaParser]") {
     std::string file_path = "../tests/test_schema_files/empty_schema.txt";
-<<<<<<< HEAD
-    REQUIRE_THROWS_WITH(generate_schema_ast(file_path), "Schema:1:1: error: empty file\n"
-                                                        "          \n"
-                                                        "^\n");
-=======
     REQUIRE_THROWS_WITH(
             generate_schema_ast(file_path),
             "Schema:1:1: error: empty file\n"
             "          \n"
             "^\n"
     );
->>>>>>> 2b55f93d
 }
 
 TEST_CASE("Test error for colon missing schema file", "[LALR1Parser][SchemaParser]") {
     std::string file_path = "../tests/test_schema_files/colon_missing_schema.txt";
-<<<<<<< HEAD
-    REQUIRE_THROWS_WITH(generate_schema_ast(file_path),
-                        "Schema:3:4: error: expected ':','AlphaNumeric' before ' ' token\n"
-                        "          int [0-9]+\n"
-                        "             ^\n");
-=======
     REQUIRE_THROWS_WITH(
             generate_schema_ast(file_path),
             "Schema:3:4: error: expected ':','AlphaNumeric' before ' ' token\n"
             "          int [0-9]+\n"
             "             ^\n"
     );
->>>>>>> 2b55f93d
 }
 
 TEST_CASE("Test error for multi-character tokens in schema file", "[LALR1Parser][SchemaParser]") {
     std::string file_path = "../tests/test_schema_files/schema_with_multicharacter_token_error.txt";
-<<<<<<< HEAD
-    REQUIRE_THROWS_WITH(generate_schema_ast(file_path),
-                        "Schema:2:11: error: expected ':' before ' ' token\n"
-                        "          delimiters : \\r\\n\n"
-                        "                    ^\n");
-=======
     REQUIRE_THROWS_WITH(
             generate_schema_ast(file_path),
             "Schema:2:11: error: expected ':' before ' ' token\n"
             "          delimiters : \\r\\n\n"
             "                    ^\n"
     );
->>>>>>> 2b55f93d
 }
 
 TEST_CASE("Test creating schema parser", "[LALR1Parser][SchemaParser]") {
@@ -203,21 +130,13 @@
 TEST_CASE("Test creating log parser without delimiters", "[LALR1Parser][LogParser]") {
     REQUIRE_THROWS_WITH(
             generate_log_parser("../tests/test_schema_files/schema_without_delimiters.txt"),
-<<<<<<< HEAD
-            "When using --schema-path, \"delimiters:\" line must be used.");
-=======
             "When using --schema-path, \"delimiters:\" line must be used."
     );
->>>>>>> 2b55f93d
 }
 
 // TODO: This test doesn't currently work because delimiters are allowed in
 // schema files, and there is no option to disable this yet
-<<<<<<< HEAD
-//TEST_CASE("Test error for creating log file with delimiter in regex pattern",
-=======
 // TEST_CASE("Test error for creating log file with delimiter in regex pattern",
->>>>>>> 2b55f93d
 //          "[LALR1Parser]SchemaParser]") {
 //    std::string file_path = "../tests/test_schema_files/schema_with_delimiter_in_regex_error.txt";
 //    std::string file_name = boost::filesystem::canonical(file_path).string();
@@ -230,11 +149,7 @@
 
 // TODO: This error check is performed correctly by CLP, but it is handled by
 // something different now so this test will fail as is
-<<<<<<< HEAD
-//TEST_CASE("Test error for missing log file", "[LALR1Parser][LogParser]") {
-=======
 // TEST_CASE("Test error for missing log file", "[LALR1Parser][LogParser]") {
->>>>>>> 2b55f93d
 //    std::string file_name = "../tests/test_log_files/missing_log.txt";
 //    std::string file_path = boost::filesystem::weakly_canonical(file_name).string();
 //    REQUIRE_THROWS(compress("../tests/test_archives", file_name,
@@ -248,25 +163,13 @@
     std::string schema_file_path = boost::filesystem::weakly_canonical(schema_file_name).string();
     load_lexer_from_file(schema_file_path, false, forward_lexer);
     FileReader file_reader;
-<<<<<<< HEAD
-    ReaderInterfaceWrapper reader_wrapper(file_reader);
-=======
+    //ReaderInterfaceWrapper reader_wrapper(file_reader);
     LogSurgeonReader reader_wrapper(file_reader);
->>>>>>> 2b55f93d
     file_reader.open("../tests/test_search_queries/easy.txt");
     log_surgeon::ParserInputBuffer parser_input_buffer;
     parser_input_buffer.read_if_safe(reader_wrapper);
     forward_lexer.reset();
     Token token;
-<<<<<<< HEAD
-    log_surgeon::ErrorCode error_code = forward_lexer.scan(parser_input_buffer, token);
-    REQUIRE(error_code == log_surgeon::ErrorCode::Success);
-    while (token.m_type_ids_ptr->at(0) != (int)log_surgeon::SymbolID::TokenEndID) {
-        SPDLOG_INFO("token:" + token.to_string() + "\n");
-        SPDLOG_INFO("token.m_type_ids->back():" +
-                    forward_lexer.m_id_symbol[token.m_type_ids_ptr->back()] + "\n");
-        log_surgeon::ErrorCode error_code = forward_lexer.scan(parser_input_buffer, token);
-=======
     auto error_code = forward_lexer.scan(parser_input_buffer, token);
     REQUIRE(error_code == log_surgeon::ErrorCode::Success);
     while (token.m_type_ids_ptr->at(0) != static_cast<int>(log_surgeon::SymbolID::TokenEndID)) {
@@ -276,7 +179,6 @@
                 + forward_lexer.m_id_symbol[token.m_type_ids_ptr->back()] + "\n"
         );
         error_code = forward_lexer.scan(parser_input_buffer, token);
->>>>>>> 2b55f93d
         REQUIRE(error_code == log_surgeon::ErrorCode::Success);
     }
 }
@@ -287,25 +189,13 @@
     std::string schema_file_path = boost::filesystem::weakly_canonical(schema_file_name).string();
     load_lexer_from_file(schema_file_path, false, reverse_lexer);
     FileReader file_reader;
-<<<<<<< HEAD
-    ReaderInterfaceWrapper reader_wrapper(file_reader);
-=======
+    //ReaderInterfaceWrapper reader_wrapper(file_reader);
     LogSurgeonReader reader_wrapper(file_reader);
->>>>>>> 2b55f93d
     file_reader.open("../tests/test_search_queries/easy.txt");
     log_surgeon::ParserInputBuffer parser_input_buffer;
     parser_input_buffer.read_if_safe(reader_wrapper);
     reverse_lexer.reset();
     Token token;
-<<<<<<< HEAD
-    log_surgeon::ErrorCode error_code = reverse_lexer.scan(parser_input_buffer, token);
-    REQUIRE(error_code == log_surgeon::ErrorCode::Success);
-    while (token.m_type_ids_ptr->at(0) != (int)log_surgeon::SymbolID::TokenEndID) {
-        SPDLOG_INFO("token:" + token.to_string() + "\n");
-        SPDLOG_INFO("token.m_type_ids->back():" +
-                    reverse_lexer.m_id_symbol[token.m_type_ids_ptr->back()] + "\n");
-        log_surgeon::ErrorCode error_code = reverse_lexer.scan(parser_input_buffer, token);
-=======
     auto error_code = reverse_lexer.scan(parser_input_buffer, token);
     REQUIRE(error_code == log_surgeon::ErrorCode::Success);
     while (token.m_type_ids_ptr->at(0) != static_cast<int>(log_surgeon::SymbolID::TokenEndID)) {
@@ -315,7 +205,6 @@
                 + reverse_lexer.m_id_symbol[token.m_type_ids_ptr->back()] + "\n"
         );
         error_code = reverse_lexer.scan(parser_input_buffer, token);
->>>>>>> 2b55f93d
         REQUIRE(error_code == log_surgeon::ErrorCode::Success);
     }
 }