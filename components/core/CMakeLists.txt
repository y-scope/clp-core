cmake_minimum_required(VERSION 3.5.1)
project(CLP LANGUAGES CXX C)

if (NOT CMAKE_BUILD_TYPE AND NOT CMAKE_CONFIGURATION_TYPES)
    set(default_build_type "Release")
    message(STATUS "No build type specified. Setting to '${default_build_type}'.")
    set(CMAKE_BUILD_TYPE "${default_build_type}" CACHE STRING "Choose the type of build." FORCE)
endif()

set(CMAKE_EXPORT_COMPILE_COMMANDS ON)

# Set general compressor
set(GENERAL_COMPRESSOR "zstd" CACHE STRING "The general-purpose compressor used as the 2nd-stage compressor")
set_property(CACHE GENERAL_COMPRESSOR PROPERTY STRINGS passthrough zstd)
if ("${GENERAL_COMPRESSOR}" STREQUAL "passthrough")
    add_definitions(-DUSE_PASSTHROUGH_COMPRESSION=1)
    message(STATUS "Using passthrough compression")
elseif ("${GENERAL_COMPRESSOR}" STREQUAL "zstd")
    add_definitions(-DUSE_ZSTD_COMPRESSION=1)
    message(STATUS "Using Zstandard compression")
else()
    message(SEND_ERROR "GENERAL_COMPRESSOR=${GENERAL_COMPRESSOR} is unimplemented.")
endif()

# Add local CMake module directory to CMake's modules path
set(CMAKE_MODULE_PATH ${CMAKE_MODULE_PATH} "${CMAKE_SOURCE_DIR}/cmake/Modules/")

# Macro providing the length of the absolute source directory path so we can
# create a relative (rather than absolute) __FILE__ macro
string(LENGTH "${CMAKE_SOURCE_DIR}/" SOURCE_PATH_SIZE)
add_definitions("-DSOURCE_PATH_SIZE=${SOURCE_PATH_SIZE}")

# Profiling options
add_definitions(-DPROF_ENABLED=0)

# Compile-in debug logging statements
#add_definitions(-DSPDLOG_ACTIVE_LEVEL=SPDLOG_LEVEL_DEBUG)

# Flush to disk switch
add_definitions(-DFLUSH_TO_DISK_ENABLED=1)

# Make off_t 64-bit
add_definitions(-D_FILE_OFFSET_BITS=64)

# Ensure we're compiling for a little-endian machine (we don't support big-endian)
include(TestBigEndian)
TEST_BIG_ENDIAN(IS_BIG_ENDIAN)
if (IS_BIG_ENDIAN)
    message(FATAL_ERROR "Big-endian machines are not supported")
endif()

# Detect linking mode (static or shared); Default to static.
set(CLP_USE_STATIC_LIBS ON CACHE BOOL "Whether to link against static libraries")
if (CLP_USE_STATIC_LIBS AND APPLE)
    message(AUTHOR_WARNING "Building with static libraries is unsupported on macOS."
            " Switching to shared libraries.")
    set(CLP_USE_STATIC_LIBS OFF)
endif ()
if(CLP_USE_STATIC_LIBS)
    set(CLP_LIBS_STRING "static")
else()
    set(CLP_LIBS_STRING "shared")
endif()
message(STATUS "Building using ${CLP_LIBS_STRING} libraries")

# Link against c++fs if required by the compiler being used
set(STD_FS_LIBS "")
if (CMAKE_CXX_COMPILER_ID STREQUAL "GNU")
    if (CMAKE_CXX_COMPILER_VERSION VERSION_LESS "9.1.0")
        set(STD_FS_LIBS "stdc++fs")
    endif ()
elseif (CMAKE_CXX_COMPILER_ID STREQUAL "Clang")
    if (CMAKE_CXX_COMPILER_VERSION VERSION_LESS "9.0.0")
        set(STD_FS_LIBS "c++fs")
    endif ()
endif ()

# Find and setup ANTLR Library
# We build and link to the static library
find_package(ANTLR REQUIRED)
if (ANTLR_FOUND)
    message(STATUS "Found ANTLR ${ANTLR_VERSION}")
else()
    message(FATAL_ERROR "Could not find libraries for ANTLR ${ANTLR4_TAG}")
endif()

# Find and setup Boost Library
if(CLP_USE_STATIC_LIBS)
    set(Boost_USE_STATIC_LIBS ON)
endif()
find_package(Boost 1.74 REQUIRED iostreams program_options filesystem system)
if(Boost_FOUND)
    message(STATUS "Found Boost ${Boost_VERSION}")
else()
    message(FATAL_ERROR "Could not find ${CLP_LIBS_STRING} libraries for Boost")
endif()

# Find and setup fmt
# NOTE:
# - We only try to link to the static library
# - spdlog uses fmt, so their versions need to be kept in-sync
find_package(fmt 8.0.1 REQUIRED)
if(fmt_FOUND)
    message(STATUS "Found fmt ${fmt_VERSION}")
else()
    message(FATAL_ERROR "Could not find static libraries for fmt")
endif()

# Find and setup spdlog
if(CLP_USE_STATIC_LIBS)
    # NOTE: On some Linux distributions (e.g. Ubuntu), the spdlog package only contains a dynamic
    # library. If the `find_package(spdlog)` call below fails, re-run
    # `tools/scripts/lib_install/<dist_name>/install-packages-from-source.sh` to build spdlog from
    # source.
    set(spdlog_USE_STATIC_LIBS ON)
endif()
find_package(spdlog 1.9.2 REQUIRED)
if(spdlog_FOUND)
    message(STATUS "Found spdlog ${spdlog_VERSION}")
else()
    if (CLP_USE_STATIC_LIBS)
        message(FATAL_ERROR "Could not find static libraries for spdlog. You may want to re-run
            `components/core/tools/scripts/lib_install/<dist>/install-packages-from-source.sh`")
    else()
        message(FATAL_ERROR "Could not find libraries for spdlog.")
    endif()
endif()

# Find and setup libarchive
if(CLP_USE_STATIC_LIBS)
    set(LibArchive_USE_STATIC_LIBS ON)
endif()
find_package(LibArchive REQUIRED)
if(LibArchive_FOUND)
    message(STATUS "Found LibArchive ${LibArchive_VERSION}")
else()
    message(FATAL_ERROR "Could not find ${CLP_LIBS_STRING} libraries for LibArchive")
endif()

# Find and setup libcurl
# By default, CURL does not provide static libraries
find_package(CURL 7.68.0 REQUIRED)
if(CURL_FOUND)
    message(STATUS "Found CURL ${CURL_VERSION_STRING}")
else()
    message(FATAL_ERROR "Could not find ${CLP_LIBS_STRING} libraries for CURL")
endif()

# Add log surgeon
add_subdirectory(submodules/log-surgeon EXCLUDE_FROM_ALL)

# Find and setup MariaDBClient library
if(CLP_USE_STATIC_LIBS)
    # NOTE: We can't statically link to MariaDBClient since it's GPL
    message(AUTHOR_WARNING "MariaDBClient cannot be statically linked due to its license.")
endif()
find_package(MariaDBClient 3.1.0 REQUIRED)
if(MariaDBClient_FOUND)
    message(STATUS "Found MariaDBClient ${MariaDBClient_VERSION}")
else()
    message(FATAL_ERROR "Could not find ${CLP_LIBS_STRING} libraries for MariaDBClient")
endif()

# Find and setup mongocxx
if(CLP_USE_STATIC_LIBS)
    set(MONGOCXX_TARGET mongo::mongocxx_static)
else()
    set(MONGOCXX_TARGET mongo::mongocxx_shared)
endif()

find_package(mongocxx REQUIRED)
if(mongocxx_FOUND)
    message(STATUS "Found mongocxx ${mongocxx_VERSION}")
else()
    message(FATAL_ERROR "Could not find ${CLP_LIBS_STRING} libraries for mongocxx")
endif()

# Find and setup msgpack
find_package(msgpack-cxx 6.0.0 REQUIRED)
if(msgpack-cxx_FOUND)
    message(STATUS "Found msgpack-cxx ${msgpack-cxx_VERSION}")
else()
    message(FATAL_ERROR "Could not find msgpack-cxx")
endif()

# Add abseil-cpp
set(ABSL_PROPAGATE_CXX_STD ON)
add_subdirectory(submodules/abseil-cpp EXCLUDE_FROM_ALL)

# Add simdjson
add_subdirectory(submodules/simdjson EXCLUDE_FROM_ALL)

# Add yaml-cpp
add_subdirectory(submodules/yaml-cpp EXCLUDE_FROM_ALL)

# Find and setup ZStd Library
if(CLP_USE_STATIC_LIBS)
    set(ZStd_USE_STATIC_LIBS ON)
endif()
find_package(ZStd 1.4.4 REQUIRED)
if(ZStd_FOUND)
    message(STATUS "Found ZStd ${ZStd_VERSION}")
else()
    message(FATAL_ERROR "Could not find ${CLP_LIBS_STRING} libraries for ZStd")
endif()

# sqlite dependencies
set(sqlite_DYNAMIC_LIBS "dl;m;pthread")
include(cmake/Modules/FindLibraryDependencies.cmake)
FindDynamicLibraryDependencies(sqlite "${sqlite_DYNAMIC_LIBS}")

add_subdirectory(src/clp/regex_utils)
add_subdirectory(src/clp/string_utils)

add_subdirectory(src/clp/clg)
add_subdirectory(src/clp/clo)
add_subdirectory(src/clp/clp)
add_subdirectory(src/glt/glt)
add_subdirectory(src/clp/make_dictionaries_readable)
add_subdirectory(src/clp_s)
add_subdirectory(src/reducer)

set(SOURCE_FILES_clp_s_unitTest
    src/clp_s/search/AndExpr.cpp
    src/clp_s/search/AndExpr.hpp
    src/clp_s/search/BooleanLiteral.cpp
    src/clp_s/search/BooleanLiteral.hpp
    src/clp_s/search/clp_search/Query.cpp
    src/clp_s/search/clp_search/Query.hpp
    src/clp_s/search/ColumnDescriptor.cpp
    src/clp_s/search/ColumnDescriptor.hpp
    src/clp_s/search/DateLiteral.cpp
    src/clp_s/search/DateLiteral.hpp
    src/clp_s/search/EmptyExpr.cpp
    src/clp_s/search/EmptyExpr.hpp
    src/clp_s/search/Expression.cpp
    src/clp_s/search/Expression.hpp
    src/clp_s/search/FilterExpr.cpp
    src/clp_s/search/FilterExpr.hpp
    src/clp_s/search/FilterOperation.hpp
    src/clp_s/search/Integral.cpp
    src/clp_s/search/Integral.hpp
    src/clp_s/search/Literal.hpp
    src/clp_s/search/NullLiteral.cpp
    src/clp_s/search/NullLiteral.hpp
    src/clp_s/search/OrExpr.cpp
    src/clp_s/search/OrExpr.hpp
    src/clp_s/search/OrOfAndForm.cpp
    src/clp_s/search/OrOfAndForm.hpp
    src/clp_s/search/SearchUtils.cpp
    src/clp_s/search/SearchUtils.hpp
    src/clp_s/search/StringLiteral.cpp
    src/clp_s/search/StringLiteral.hpp
    src/clp_s/search/Transformation.hpp
    src/clp_s/search/Value.hpp
    src/clp_s/SchemaTree.hpp
    src/clp_s/TimestampPattern.cpp
    src/clp_s/TimestampPattern.hpp
    src/clp_s/Utils.cpp
    src/clp_s/Utils.hpp
)

set(SOURCE_FILES_unitTest
        src/clp/BufferedFileReader.cpp
        src/clp/BufferedFileReader.hpp
        src/clp/BufferReader.cpp
        src/clp/BufferReader.hpp
        src/clp/clp/CommandLineArguments.cpp
        src/clp/clp/CommandLineArguments.hpp
        src/clp/clp/compression.cpp
        src/clp/clp/compression.hpp
        src/clp/clp/decompression.cpp
        src/clp/clp/decompression.hpp
        src/clp/clp/FileCompressor.cpp
        src/clp/clp/FileCompressor.hpp
        src/clp/clp/FileDecompressor.cpp
        src/clp/clp/FileDecompressor.hpp
        src/clp/clp/FileToCompress.hpp
        src/clp/clp/run.cpp
        src/clp/clp/run.hpp
        src/clp/clp/utils.cpp
        src/clp/clp/utils.hpp
        src/clp/CurlDownloadHandler.cpp
        src/clp/CurlDownloadHandler.hpp
        src/clp/CurlEasyHandle.hpp
        src/clp/CurlGlobalInstance.cpp
        src/clp/CurlGlobalInstance.hpp
        src/clp/CurlOperationFailed.hpp
        src/clp/CurlStringList.hpp
        src/clp/database_utils.cpp
        src/clp/database_utils.hpp
        src/clp/Defs.h
        src/clp/dictionary_utils.cpp
        src/clp/dictionary_utils.hpp
        src/clp/DictionaryEntry.hpp
        src/clp/DictionaryReader.hpp
        src/clp/DictionaryWriter.hpp
        src/clp/EncodedVariableInterpreter.cpp
        src/clp/EncodedVariableInterpreter.hpp
        src/clp/ErrorCode.hpp
        src/clp/ffi/encoding_methods.cpp
        src/clp/ffi/encoding_methods.hpp
        src/clp/ffi/encoding_methods.inc
        src/clp/ffi/ir_stream/byteswap.hpp
        src/clp/ffi/ir_stream/decoding_methods.cpp
        src/clp/ffi/ir_stream/decoding_methods.hpp
        src/clp/ffi/ir_stream/decoding_methods.inc
        src/clp/ffi/ir_stream/encoding_methods.cpp
        src/clp/ffi/ir_stream/encoding_methods.hpp
        src/clp/ffi/ir_stream/protocol_constants.hpp
        src/clp/ffi/ir_stream/Serializer.cpp
        src/clp/ffi/ir_stream/Serializer.hpp
        src/clp/ffi/ir_stream/utils.cpp
        src/clp/ffi/ir_stream/utils.hpp
        src/clp/ffi/SchemaTree.cpp
        src/clp/ffi/SchemaTree.hpp
        src/clp/ffi/SchemaTreeNode.hpp
        src/clp/ffi/search/CompositeWildcardToken.cpp
        src/clp/ffi/search/CompositeWildcardToken.hpp
        src/clp/ffi/search/ExactVariableToken.cpp
        src/clp/ffi/search/ExactVariableToken.hpp
        src/clp/ffi/search/query_methods.cpp
        src/clp/ffi/search/query_methods.hpp
        src/clp/ffi/search/QueryMethodFailed.hpp
        src/clp/ffi/search/QueryToken.hpp
        src/clp/ffi/search/QueryWildcard.cpp
        src/clp/ffi/search/QueryWildcard.hpp
        src/clp/ffi/search/Subquery.cpp
        src/clp/ffi/search/Subquery.hpp
        src/clp/ffi/search/WildcardToken.cpp
        src/clp/ffi/search/WildcardToken.hpp
        src/clp/ffi/utils.cpp
        src/clp/ffi/utils.hpp
        src/clp/ffi/Value.hpp
        src/clp/FileDescriptor.cpp
        src/clp/FileDescriptor.hpp
        src/clp/FileReader.cpp
        src/clp/FileReader.hpp
        src/clp/FileWriter.cpp
        src/clp/FileWriter.hpp
        src/clp/GlobalMetadataDB.hpp
        src/clp/GlobalMetadataDBConfig.cpp
        src/clp/GlobalMetadataDBConfig.hpp
        src/clp/GlobalMySQLMetadataDB.cpp
        src/clp/GlobalMySQLMetadataDB.hpp
        src/clp/GlobalSQLiteMetadataDB.cpp
        src/clp/GlobalSQLiteMetadataDB.hpp
        src/clp/Grep.cpp
        src/clp/Grep.hpp
        src/clp/ir/constants.hpp
<<<<<<< HEAD
        src/clp/ir/ClpString.hpp
=======
        src/clp/ir/EncodedTextAst.hpp
>>>>>>> b37bcd5a
        src/clp/ir/LogEvent.hpp
        src/clp/ir/LogEventDeserializer.cpp
        src/clp/ir/LogEventDeserializer.hpp
        src/clp/ir/LogEventSerializer.cpp
        src/clp/ir/LogEventSerializer.hpp
        src/clp/ir/parsing.cpp
        src/clp/ir/parsing.hpp
        src/clp/ir/parsing.inc
        src/clp/ir/types.hpp
        src/clp/ir/utils.cpp
        src/clp/ir/utils.hpp
        src/clp/LibarchiveFileReader.cpp
        src/clp/LibarchiveFileReader.hpp
        src/clp/LibarchiveReader.cpp
        src/clp/LibarchiveReader.hpp
        src/clp/LogSurgeonReader.cpp
        src/clp/LogSurgeonReader.hpp
        src/clp/LogTypeDictionaryEntry.cpp
        src/clp/LogTypeDictionaryEntry.hpp
        src/clp/LogTypeDictionaryReader.hpp
        src/clp/LogTypeDictionaryWriter.cpp
        src/clp/LogTypeDictionaryWriter.hpp
        src/clp/math_utils.hpp
        src/clp/MessageParser.cpp
        src/clp/MessageParser.hpp
        src/clp/MySQLDB.cpp
        src/clp/MySQLDB.hpp
        src/clp/MySQLParamBindings.cpp
        src/clp/MySQLParamBindings.hpp
        src/clp/MySQLPreparedStatement.cpp
        src/clp/MySQLPreparedStatement.hpp
        src/clp/NetworkReader.cpp
        src/clp/NetworkReader.hpp
        src/clp/PageAllocatedVector.hpp
        src/clp/ParsedMessage.cpp
        src/clp/ParsedMessage.hpp
        src/clp/Platform.hpp
        src/clp/Profiler.cpp
        src/clp/Profiler.hpp
        src/clp/Query.cpp
        src/clp/Query.hpp
        src/clp/ReaderInterface.cpp
        src/clp/ReaderInterface.hpp
        src/clp/ReadOnlyMemoryMappedFile.cpp
        src/clp/ReadOnlyMemoryMappedFile.hpp
        src/clp/spdlog_with_specializations.hpp
        src/clp/SQLiteDB.cpp
        src/clp/SQLiteDB.hpp
        src/clp/SQLitePreparedStatement.cpp
        src/clp/SQLitePreparedStatement.hpp
        src/clp/Stopwatch.cpp
        src/clp/Stopwatch.hpp
        src/clp/streaming_archive/ArchiveMetadata.cpp
        src/clp/streaming_archive/ArchiveMetadata.hpp
        src/clp/streaming_archive/Constants.hpp
        src/clp/streaming_archive/MetadataDB.cpp
        src/clp/streaming_archive/MetadataDB.hpp
        src/clp/streaming_archive/reader/Archive.cpp
        src/clp/streaming_archive/reader/Archive.hpp
        src/clp/streaming_archive/reader/File.cpp
        src/clp/streaming_archive/reader/File.hpp
        src/clp/streaming_archive/reader/Message.cpp
        src/clp/streaming_archive/reader/Message.hpp
        src/clp/streaming_archive/reader/Segment.cpp
        src/clp/streaming_archive/reader/Segment.hpp
        src/clp/streaming_archive/reader/SegmentManager.cpp
        src/clp/streaming_archive/reader/SegmentManager.hpp
        src/clp/streaming_archive/writer/Archive.cpp
        src/clp/streaming_archive/writer/Archive.hpp
        src/clp/streaming_archive/writer/File.cpp
        src/clp/streaming_archive/writer/File.hpp
        src/clp/streaming_archive/writer/Segment.cpp
        src/clp/streaming_archive/writer/Segment.hpp
        src/clp/streaming_archive/writer/utils.cpp
        src/clp/streaming_archive/writer/utils.hpp
        src/clp/streaming_compression/Compressor.hpp
        src/clp/streaming_compression/Constants.hpp
        src/clp/streaming_compression/Decompressor.hpp
        src/clp/streaming_compression/passthrough/Compressor.cpp
        src/clp/streaming_compression/passthrough/Compressor.hpp
        src/clp/streaming_compression/passthrough/Decompressor.cpp
        src/clp/streaming_compression/passthrough/Decompressor.hpp
        src/clp/streaming_compression/zstd/Compressor.cpp
        src/clp/streaming_compression/zstd/Compressor.hpp
        src/clp/streaming_compression/zstd/Constants.hpp
        src/clp/streaming_compression/zstd/Decompressor.cpp
        src/clp/streaming_compression/zstd/Decompressor.hpp
        src/clp/StringReader.cpp
        src/clp/StringReader.hpp
        src/clp/Thread.cpp
        src/clp/Thread.hpp
        src/clp/time_types.hpp
        src/clp/TimestampPattern.cpp
        src/clp/TimestampPattern.hpp
        src/clp/TraceableException.hpp
        src/clp/type_utils.hpp
        src/clp/utf8_utils.cpp
        src/clp/utf8_utils.hpp
        src/clp/Utils.cpp
        src/clp/Utils.hpp
        src/clp/VariableDictionaryEntry.cpp
        src/clp/VariableDictionaryEntry.hpp
        src/clp/VariableDictionaryReader.hpp
        src/clp/VariableDictionaryWriter.cpp
        src/clp/VariableDictionaryWriter.hpp
        src/clp/version.hpp
        src/clp/WriterInterface.cpp
        src/clp/WriterInterface.hpp
        submodules/sqlite3/sqlite3.c
        submodules/sqlite3/sqlite3.h
        submodules/sqlite3/sqlite3ext.h
        tests/LogSuppressor.hpp
        tests/test-BufferedFileReader.cpp
        tests/test-EncodedVariableInterpreter.cpp
        tests/test-encoding_methods.cpp
        tests/test-ffi_SchemaTree.cpp
        tests/test-Grep.cpp
        tests/test-ir_encoding_methods.cpp
        tests/test-ir_parsing.cpp
        tests/test-kql.cpp
        tests/test-main.cpp
        tests/test-math_utils.cpp
        tests/test-MemoryMappedFile.cpp
        tests/test-NetworkReader.cpp
        tests/test-ParserWithUserSchema.cpp
        tests/test-query_methods.cpp
        tests/test-regex_utils.cpp
        tests/test-Segment.cpp
        tests/test-SQLiteDB.cpp
        tests/test-Stopwatch.cpp
        tests/test-StreamingCompression.cpp
        tests/test-string_utils.cpp
        tests/test-TimestampPattern.cpp
        tests/test-utf8_utils.cpp
        tests/test-Utils.cpp
        )
add_executable(unitTest ${SOURCE_FILES_unitTest} ${SOURCE_FILES_clp_s_unitTest})
target_include_directories(unitTest
        PRIVATE
        ${CMAKE_SOURCE_DIR}/submodules
        )
target_link_libraries(unitTest
        PRIVATE
        absl::flat_hash_map
        Boost::filesystem Boost::iostreams Boost::program_options
        ${CURL_LIBRARIES}
        fmt::fmt
        kql
        log_surgeon::log_surgeon
        LibArchive::LibArchive
        MariaDBClient::MariaDBClient
        spdlog::spdlog
        ${sqlite_LIBRARY_DEPENDENCIES}
        ${STD_FS_LIBS}
        clp::regex_utils
        clp::string_utils
        yaml-cpp::yaml-cpp
        ZStd::ZStd
        )
target_compile_features(unitTest
        PRIVATE cxx_std_20
        )<|MERGE_RESOLUTION|>--- conflicted
+++ resolved
@@ -348,11 +348,7 @@
         src/clp/Grep.cpp
         src/clp/Grep.hpp
         src/clp/ir/constants.hpp
-<<<<<<< HEAD
-        src/clp/ir/ClpString.hpp
-=======
         src/clp/ir/EncodedTextAst.hpp
->>>>>>> b37bcd5a
         src/clp/ir/LogEvent.hpp
         src/clp/ir/LogEventDeserializer.cpp
         src/clp/ir/LogEventDeserializer.hpp
