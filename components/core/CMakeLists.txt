cmake_minimum_required(VERSION 3.5.1)
project(CLP LANGUAGES CXX C)

if (NOT CMAKE_BUILD_TYPE AND NOT CMAKE_CONFIGURATION_TYPES)
    set(default_build_type "Release")
    message(STATUS "No build type specified. Setting to '${default_build_type}'.")
    set(CMAKE_BUILD_TYPE "${default_build_type}" CACHE STRING "Choose the type of build." FORCE)
endif()

set(CMAKE_EXPORT_COMPILE_COMMANDS ON)

# Set general compressor
set(GENERAL_COMPRESSOR "zstd" CACHE STRING "The general-purpose compressor used as the 2nd-stage compressor")
set_property(CACHE GENERAL_COMPRESSOR PROPERTY STRINGS passthrough zstd)
if ("${GENERAL_COMPRESSOR}" STREQUAL "passthrough")
    add_definitions(-DUSE_PASSTHROUGH_COMPRESSION=1)
    message(STATUS "Using passthrough compression")
elseif ("${GENERAL_COMPRESSOR}" STREQUAL "zstd")
    add_definitions(-DUSE_ZSTD_COMPRESSION=1)
    message(STATUS "Using Zstandard compression")
else()
    message(SEND_ERROR "GENERAL_COMPRESSOR=${GENERAL_COMPRESSOR} is unimplemented.")
endif()

# Add local CMake module directory to CMake's modules path
set(CMAKE_MODULE_PATH ${CMAKE_MODULE_PATH} "${CMAKE_SOURCE_DIR}/cmake/Modules/")

# Macro providing the length of the absolute source directory path so we can
# create a relative (rather than absolute) __FILE__ macro
string(LENGTH "${CMAKE_SOURCE_DIR}/" SOURCE_PATH_SIZE)
add_definitions("-DSOURCE_PATH_SIZE=${SOURCE_PATH_SIZE}")

# Profiling options
add_definitions(-DPROF_ENABLED=0)

# Compile-in debug logging statements
#add_definitions(-DSPDLOG_ACTIVE_LEVEL=SPDLOG_LEVEL_DEBUG)

# Flush to disk switch
add_definitions(-DFLUSH_TO_DISK_ENABLED=1)

# Make off_t 64-bit
add_definitions(-D_FILE_OFFSET_BITS=64)

# Ensure we're compiling for a little-endian machine (we don't support big-endian)
include(TestBigEndian)
TEST_BIG_ENDIAN(IS_BIG_ENDIAN)
if (IS_BIG_ENDIAN)
    message(FATAL_ERROR "Big-endian machines are not supported")
endif()

# Detect linking mode (static or shared); Default to static.
set(CLP_USE_STATIC_LIBS ON CACHE BOOL "Whether to link against static libraries")
if (CLP_USE_STATIC_LIBS AND APPLE)
    message(AUTHOR_WARNING "Building with static libraries is unsupported on macOS."
            " Switching to shared libraries.")
    set(CLP_USE_STATIC_LIBS OFF)
endif ()
if(CLP_USE_STATIC_LIBS)
    set(CLP_LIBS_STRING "static")
else()
    set(CLP_LIBS_STRING "shared")
endif()
message(STATUS "Building using ${CLP_LIBS_STRING} libraries")

# Link against c++fs if required by the compiler being used
set(STD_FS_LIBS "")
if (CMAKE_CXX_COMPILER_ID STREQUAL "GNU")
    if (CMAKE_CXX_COMPILER_VERSION VERSION_LESS "9.1.0")
        set(STD_FS_LIBS "stdc++fs")
    endif ()
elseif (CMAKE_CXX_COMPILER_ID STREQUAL "Clang")
    if (CMAKE_CXX_COMPILER_VERSION VERSION_LESS "9.0.0")
        set(STD_FS_LIBS "c++fs")
    endif ()
endif ()

# Find and setup ANTLR Library
# We build and link to the static library
find_package(ANTLR REQUIRED)
if (ANTLR_FOUND)
    message(STATUS "Found ANTLR ${ANTLR_VERSION}")
else()
    message(FATAL_ERROR "Could not find libraries for ANTLR ${ANTLR4_TAG}")
endif()

# Find and setup Boost Library
if(CLP_USE_STATIC_LIBS)
    set(Boost_USE_STATIC_LIBS ON)
endif()
find_package(Boost 1.74 REQUIRED iostreams program_options filesystem system)
if(Boost_FOUND)
    message(STATUS "Found Boost ${Boost_VERSION}")
else()
    message(FATAL_ERROR "Could not find ${CLP_LIBS_STRING} libraries for Boost")
endif()

# Find and setup fmt
# NOTE:
# - We only try to link to the static library
# - spdlog uses fmt, so their versions need to be kept in-sync
find_package(fmt 8.0.1 REQUIRED)
if(fmt_FOUND)
    message(STATUS "Found fmt ${fmt_VERSION}")
else()
    message(FATAL_ERROR "Could not find static libraries for fmt")
endif()

# Find and setup spdlog
if(CLP_USE_STATIC_LIBS)
    # NOTE: On some Linux distributions (e.g. Ubuntu), the spdlog package only contains a dynamic
    # library. If the `find_package(spdlog)` call below fails, re-run
    # `tools/scripts/lib_install/<dist_name>/install-packages-from-source.sh` to build spdlog from
    # source.
    set(spdlog_USE_STATIC_LIBS ON)
endif()
find_package(spdlog 1.9.2 REQUIRED)
if(spdlog_FOUND)
    message(STATUS "Found spdlog ${spdlog_VERSION}")
else()
    if (CLP_USE_STATIC_LIBS)
        message(FATAL_ERROR "Could not find static libraries for spdlog. You may want to re-run
            `components/core/tools/scripts/lib_install/<dist>/install-packages-from-source.sh`")
    else()
        message(FATAL_ERROR "Could not find libraries for spdlog.")
    endif()
endif()

# Find and setup libarchive
if(CLP_USE_STATIC_LIBS)
    set(LibArchive_USE_STATIC_LIBS ON)
endif()
find_package(LibArchive REQUIRED)
if(LibArchive_FOUND)
    message(STATUS "Found LibArchive ${LibArchive_VERSION}")
else()
    message(FATAL_ERROR "Could not find ${CLP_LIBS_STRING} libraries for LibArchive")
endif()

# Find and setup libcurl
# By default, CURL does not provide static libraries
find_package(CURL 7.76.1 REQUIRED)
if(CURL_FOUND)
    message(STATUS "Found CURL ${CURL_VERSION_STRING}")
else()
    message(FATAL_ERROR "Could not find ${CLP_LIBS_STRING} libraries for CURL")
endif()

# Add log surgeon
add_subdirectory(submodules/log-surgeon EXCLUDE_FROM_ALL)

# Find and setup MariaDBClient library
if(CLP_USE_STATIC_LIBS)
    # NOTE: We can't statically link to MariaDBClient since it's GPL
    message(AUTHOR_WARNING "MariaDBClient cannot be statically linked due to its license.")
endif()
find_package(MariaDBClient 3.1.0 REQUIRED)
if(MariaDBClient_FOUND)
    message(STATUS "Found MariaDBClient ${MariaDBClient_VERSION}")
else()
    message(FATAL_ERROR "Could not find ${CLP_LIBS_STRING} libraries for MariaDBClient")
endif()

# Find and setup mongocxx
if(CLP_USE_STATIC_LIBS)
    set(MONGOCXX_TARGET mongo::mongocxx_static)
else()
    set(MONGOCXX_TARGET mongo::mongocxx_shared)
endif()

find_package(mongocxx REQUIRED)
if(mongocxx_FOUND)
    message(STATUS "Found mongocxx ${mongocxx_VERSION}")
else()
    message(FATAL_ERROR "Could not find ${CLP_LIBS_STRING} libraries for mongocxx")
endif()

# Find and setup msgpack
find_package(msgpack-cxx 6.0.0 REQUIRED)
if(msgpack-cxx_FOUND)
    message(STATUS "Found msgpack-cxx ${msgpack-cxx_VERSION}")
else()
    message(FATAL_ERROR "Could not find msgpack-cxx")
endif()

# Add abseil-cpp
set(ABSL_PROPAGATE_CXX_STD ON)
add_subdirectory(submodules/abseil-cpp EXCLUDE_FROM_ALL)

# Add simdjson
add_subdirectory(submodules/simdjson EXCLUDE_FROM_ALL)

# Add yaml-cpp
add_subdirectory(submodules/yaml-cpp EXCLUDE_FROM_ALL)

# Find and setup ZStd Library
if(CLP_USE_STATIC_LIBS)
    set(ZStd_USE_STATIC_LIBS ON)
endif()
find_package(ZStd 1.4.4 REQUIRED)
if(ZStd_FOUND)
    message(STATUS "Found ZStd ${ZStd_VERSION}")
else()
    message(FATAL_ERROR "Could not find ${CLP_LIBS_STRING} libraries for ZStd")
endif()

# sqlite dependencies
set(sqlite_DYNAMIC_LIBS "dl;m;pthread")
include(cmake/Modules/FindLibraryDependencies.cmake)
FindDynamicLibraryDependencies(sqlite "${sqlite_DYNAMIC_LIBS}")

add_subdirectory(src/clp/string_utils)

add_subdirectory(src/clp/clg)
add_subdirectory(src/clp/clo)
add_subdirectory(src/clp/clp)
add_subdirectory(src/glt/glt)
add_subdirectory(src/clp/make_dictionaries_readable)
add_subdirectory(src/clp_s)
add_subdirectory(src/reducer)

set(SOURCE_FILES_clp_s_unitTest
    src/clp_s/search/AndExpr.cpp
    src/clp_s/search/AndExpr.hpp
    src/clp_s/search/BooleanLiteral.cpp
    src/clp_s/search/BooleanLiteral.hpp
    src/clp_s/search/clp_search/Query.cpp
    src/clp_s/search/clp_search/Query.hpp
    src/clp_s/search/ColumnDescriptor.cpp
    src/clp_s/search/ColumnDescriptor.hpp
    src/clp_s/search/DateLiteral.cpp
    src/clp_s/search/DateLiteral.hpp
    src/clp_s/search/EmptyExpr.cpp
    src/clp_s/search/EmptyExpr.hpp
    src/clp_s/search/Expression.cpp
    src/clp_s/search/Expression.hpp
    src/clp_s/search/FilterExpr.cpp
    src/clp_s/search/FilterExpr.hpp
    src/clp_s/search/FilterOperation.hpp
    src/clp_s/search/Integral.cpp
    src/clp_s/search/Integral.hpp
    src/clp_s/search/Literal.hpp
    src/clp_s/search/NullLiteral.cpp
    src/clp_s/search/NullLiteral.hpp
    src/clp_s/search/OrExpr.cpp
    src/clp_s/search/OrExpr.hpp
    src/clp_s/search/OrOfAndForm.cpp
    src/clp_s/search/OrOfAndForm.hpp
    src/clp_s/search/SearchUtils.cpp
    src/clp_s/search/SearchUtils.hpp
    src/clp_s/search/StringLiteral.cpp
    src/clp_s/search/StringLiteral.hpp
    src/clp_s/search/Transformation.hpp
    src/clp_s/search/Value.hpp
    src/clp_s/SchemaTree.hpp
    src/clp_s/TimestampPattern.cpp
    src/clp_s/TimestampPattern.hpp
    src/clp_s/Utils.cpp
    src/clp_s/Utils.hpp
)

set(SOURCE_FILES_unitTest
        src/clp/BufferedFileReader.cpp
        src/clp/BufferedFileReader.hpp
        src/clp/BufferReader.cpp
        src/clp/BufferReader.hpp
        src/clp/clp/CommandLineArguments.cpp
        src/clp/clp/CommandLineArguments.hpp
        src/clp/clp/compression.cpp
        src/clp/clp/compression.hpp
        src/clp/clp/decompression.cpp
        src/clp/clp/decompression.hpp
        src/clp/clp/FileCompressor.cpp
        src/clp/clp/FileCompressor.hpp
        src/clp/clp/FileDecompressor.cpp
        src/clp/clp/FileDecompressor.hpp
        src/clp/clp/FileToCompress.hpp
        src/clp/clp/run.cpp
        src/clp/clp/run.hpp
        src/clp/clp/utils.cpp
        src/clp/clp/utils.hpp
        src/clp/database_utils.cpp
        src/clp/database_utils.hpp
        src/clp/Defs.h
        src/clp/dictionary_utils.cpp
        src/clp/dictionary_utils.hpp
        src/clp/DictionaryEntry.hpp
        src/clp/DictionaryReader.hpp
        src/clp/DictionaryWriter.hpp
        src/clp/EncodedVariableInterpreter.cpp
        src/clp/EncodedVariableInterpreter.hpp
        src/clp/ErrorCode.hpp
        src/clp/ffi/encoding_methods.cpp
        src/clp/ffi/encoding_methods.hpp
        src/clp/ffi/encoding_methods.inc
        src/clp/ffi/ir_stream/byteswap.hpp
        src/clp/ffi/ir_stream/decoding_methods.cpp
        src/clp/ffi/ir_stream/decoding_methods.hpp
        src/clp/ffi/ir_stream/decoding_methods.inc
        src/clp/ffi/ir_stream/encoding_methods.cpp
        src/clp/ffi/ir_stream/encoding_methods.hpp
        src/clp/ffi/ir_stream/protocol_constants.hpp
        src/clp/ffi/search/CompositeWildcardToken.cpp
        src/clp/ffi/search/CompositeWildcardToken.hpp
        src/clp/ffi/search/ExactVariableToken.cpp
        src/clp/ffi/search/ExactVariableToken.hpp
        src/clp/ffi/search/query_methods.cpp
        src/clp/ffi/search/query_methods.hpp
        src/clp/ffi/search/QueryMethodFailed.hpp
        src/clp/ffi/search/QueryToken.hpp
        src/clp/ffi/search/QueryWildcard.cpp
        src/clp/ffi/search/QueryWildcard.hpp
        src/clp/ffi/search/Subquery.cpp
        src/clp/ffi/search/Subquery.hpp
        src/clp/ffi/search/WildcardToken.cpp
        src/clp/ffi/search/WildcardToken.hpp
        src/clp/FileReader.cpp
        src/clp/FileReader.hpp
        src/clp/FileWriter.cpp
        src/clp/FileWriter.hpp
        src/clp/GlobalMetadataDB.hpp
        src/clp/GlobalMetadataDBConfig.cpp
        src/clp/GlobalMetadataDBConfig.hpp
        src/clp/GlobalMySQLMetadataDB.cpp
        src/clp/GlobalMySQLMetadataDB.hpp
        src/clp/GlobalSQLiteMetadataDB.cpp
        src/clp/GlobalSQLiteMetadataDB.hpp
        src/clp/Grep.cpp
        src/clp/Grep.hpp
        src/clp/ir/LogEvent.hpp
        src/clp/ir/LogEventDeserializer.cpp
        src/clp/ir/LogEventDeserializer.hpp
        src/clp/ir/parsing.cpp
        src/clp/ir/parsing.hpp
        src/clp/ir/parsing.inc
        src/clp/ir/types.hpp
        src/clp/ir/utils.cpp
        src/clp/ir/utils.hpp
        src/clp/LibarchiveFileReader.cpp
        src/clp/LibarchiveFileReader.hpp
        src/clp/LibarchiveReader.cpp
        src/clp/LibarchiveReader.hpp
        src/clp/LogSurgeonReader.cpp
        src/clp/LogSurgeonReader.hpp
        src/clp/LogTypeDictionaryEntry.cpp
        src/clp/LogTypeDictionaryEntry.hpp
        src/clp/LogTypeDictionaryReader.hpp
        src/clp/LogTypeDictionaryWriter.cpp
        src/clp/LogTypeDictionaryWriter.hpp
        src/clp/math_utils.hpp
        src/clp/MessageParser.cpp
        src/clp/MessageParser.hpp
        src/clp/MySQLDB.cpp
        src/clp/MySQLDB.hpp
        src/clp/MySQLParamBindings.cpp
        src/clp/MySQLParamBindings.hpp
        src/clp/MySQLPreparedStatement.cpp
        src/clp/MySQLPreparedStatement.hpp
        src/clp/PageAllocatedVector.hpp
        src/clp/ParsedMessage.cpp
        src/clp/ParsedMessage.hpp
        src/clp/Platform.hpp
        src/clp/Profiler.cpp
        src/clp/Profiler.hpp
        src/clp/Query.cpp
        src/clp/Query.hpp
        src/clp/ReaderInterface.cpp
        src/clp/ReaderInterface.hpp
        src/clp/spdlog_with_specializations.hpp
        src/clp/SQLiteDB.cpp
        src/clp/SQLiteDB.hpp
        src/clp/SQLitePreparedStatement.cpp
        src/clp/SQLitePreparedStatement.hpp
        src/clp/Stopwatch.cpp
        src/clp/Stopwatch.hpp
        src/clp/streaming_archive/ArchiveMetadata.cpp
        src/clp/streaming_archive/ArchiveMetadata.hpp
        src/clp/streaming_archive/Constants.hpp
        src/clp/streaming_archive/MetadataDB.cpp
        src/clp/streaming_archive/MetadataDB.hpp
        src/clp/streaming_archive/reader/Archive.cpp
        src/clp/streaming_archive/reader/Archive.hpp
        src/clp/streaming_archive/reader/File.cpp
        src/clp/streaming_archive/reader/File.hpp
        src/clp/streaming_archive/reader/Message.cpp
        src/clp/streaming_archive/reader/Message.hpp
        src/clp/streaming_archive/reader/Segment.cpp
        src/clp/streaming_archive/reader/Segment.hpp
        src/clp/streaming_archive/reader/SegmentManager.cpp
        src/clp/streaming_archive/reader/SegmentManager.hpp
        src/clp/streaming_archive/writer/Archive.cpp
        src/clp/streaming_archive/writer/Archive.hpp
        src/clp/streaming_archive/writer/File.cpp
        src/clp/streaming_archive/writer/File.hpp
        src/clp/streaming_archive/writer/Segment.cpp
        src/clp/streaming_archive/writer/Segment.hpp
        src/clp/streaming_archive/writer/utils.cpp
        src/clp/streaming_archive/writer/utils.hpp
        src/clp/streaming_compression/Compressor.hpp
        src/clp/streaming_compression/Constants.hpp
        src/clp/streaming_compression/Decompressor.hpp
        src/clp/streaming_compression/passthrough/Compressor.cpp
        src/clp/streaming_compression/passthrough/Compressor.hpp
        src/clp/streaming_compression/passthrough/Decompressor.cpp
        src/clp/streaming_compression/passthrough/Decompressor.hpp
        src/clp/streaming_compression/zstd/Compressor.cpp
        src/clp/streaming_compression/zstd/Compressor.hpp
        src/clp/streaming_compression/zstd/Constants.hpp
        src/clp/streaming_compression/zstd/Decompressor.cpp
        src/clp/streaming_compression/zstd/Decompressor.hpp
        src/clp/StreamingReader.cpp
        src/clp/StreamingReader.hpp
        src/clp/StringReader.cpp
        src/clp/StringReader.hpp
        src/clp/Thread.cpp
        src/clp/Thread.hpp
        src/clp/TimestampPattern.cpp
        src/clp/TimestampPattern.hpp
        src/clp/TraceableException.hpp
        src/clp/type_utils.hpp
        src/clp/Utils.cpp
        src/clp/Utils.hpp
        src/clp/VariableDictionaryEntry.cpp
        src/clp/VariableDictionaryEntry.hpp
        src/clp/VariableDictionaryReader.hpp
        src/clp/VariableDictionaryWriter.cpp
        src/clp/VariableDictionaryWriter.hpp
        src/clp/version.hpp
        src/clp/WriterInterface.cpp
        src/clp/WriterInterface.hpp
        submodules/sqlite3/sqlite3.c
        submodules/sqlite3/sqlite3.h
        submodules/sqlite3/sqlite3ext.h
        tests/LogSuppressor.hpp
        tests/test-BufferedFileReader.cpp
        tests/test-EncodedVariableInterpreter.cpp
        tests/test-encoding_methods.cpp
        tests/test-Grep.cpp
        tests/test-ir_encoding_methods.cpp
        tests/test-ir_parsing.cpp
        tests/test-kql.cpp
        tests/test-main.cpp
        tests/test-math_utils.cpp
        tests/test-ParserWithUserSchema.cpp
        tests/test-query_methods.cpp
        tests/test-Segment.cpp
        tests/test-SQLiteDB.cpp
        tests/test-Stopwatch.cpp
        tests/test-StreamingCompression.cpp
        tests/test-StreamingReader.cpp
        tests/test-string_utils.cpp
        tests/test-TimestampPattern.cpp
        tests/test-Utils.cpp
        )
add_executable(unitTest ${SOURCE_FILES_unitTest} ${SOURCE_FILES_clp_s_unitTest})
target_include_directories(unitTest
        PRIVATE
        ${CMAKE_SOURCE_DIR}/submodules
        )
target_link_libraries(unitTest
        PRIVATE
        Boost::filesystem Boost::iostreams Boost::program_options
<<<<<<< HEAD
        ${CURL_LIBRARIES}
=======
        absl::flat_hash_map
>>>>>>> 3e95aafe
        fmt::fmt
        kql
        log_surgeon::log_surgeon
        LibArchive::LibArchive
        MariaDBClient::MariaDBClient
        spdlog::spdlog
        ${sqlite_LIBRARY_DEPENDENCIES}
        ${STD_FS_LIBS}
        clp::string_utils
        yaml-cpp::yaml-cpp
        ZStd::ZStd
        )
target_compile_features(unitTest
        PRIVATE cxx_std_20
        )<|MERGE_RESOLUTION|>--- conflicted
+++ resolved
@@ -459,12 +459,9 @@
         )
 target_link_libraries(unitTest
         PRIVATE
+        absl::flat_hash_map
         Boost::filesystem Boost::iostreams Boost::program_options
-<<<<<<< HEAD
         ${CURL_LIBRARIES}
-=======
-        absl::flat_hash_map
->>>>>>> 3e95aafe
         fmt::fmt
         kql
         log_surgeon::log_surgeon
