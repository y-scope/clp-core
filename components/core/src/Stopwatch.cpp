#include "Stopwatch.hpp"
#include <iostream>
#include <utility>
#include <spdlog/spdlog.h>

std::unordered_map<std::string, Stopwatch> Stopwatches::active_watches;

Stopwatch::Stopwatch () : m_time_taken() {
    reset();
}

Stopwatch::Stopwatch (std::string name) : name(std::move(name)), m_time_taken() {
    reset();
}

void Stopwatch::start () {
    m_begin = std::chrono::steady_clock::now();
}

void Stopwatch::stop () {
<<<<<<< HEAD
    m_end = std::chrono::high_resolution_clock::now();
    auto clock_start = std::chrono::high_resolution_clock::now(); 
    auto clock_end = std::chrono::high_resolution_clock::now();
    std::chrono::duration<uint64_t, std::nano> clock_time = clock_end - clock_start;
    std::chrono::duration<uint64_t, std::nano> time_taken = m_end - m_begin;
    m_time_taken += time_taken - clock_time;
=======
    auto end = std::chrono::steady_clock::now();

    auto time_taken = end - m_begin;
    m_time_taken += time_taken;
>>>>>>> a458999c
}

void Stopwatch::reset () {
    m_time_taken = std::chrono::steady_clock::duration::zero();
}

double Stopwatch::get_time_taken_in_seconds () {
    std::chrono::duration<double> time_taken_in_seconds = m_time_taken;
    return time_taken_in_seconds.count();
}

void Stopwatch::print() {
    if (get_time_taken_in_seconds() != 0) {
        SPDLOG_INFO("Stopwatch " + name + " : " + std::to_string(get_time_taken_in_seconds()));
    }
}

static void insert(std::unordered_map<std::string, Stopwatch>& map, const std::string& name) {
    map.insert(std::pair<std::string, Stopwatch>(name, Stopwatch(name)));
}

#ifdef PROFILING

void Stopwatches::init() {
    // LogParser.cpp
    //insert(active_watches, "string_copies_watch");
    //insert(active_watches, "ptr_creation_watch");
    //insert(active_watches, "cast_watch");
    //insert(active_watches, "write_watch");
    //test-ParseWithUserSchema.cpp
    //insert(active_watches, "schema_parser_creation_watch");
    //insert(active_watches, "log_parser_creation_watch");
    //FileCompressor.cpp
    //insert(active_watches, "parse_watch");
    //insert(active_watches, "write_to_file_watch");
}

void Stopwatches::start(std::string& name) {
    std::unordered_map<std::string,Stopwatch>::iterator it = active_watches.find(name);
    if (it != active_watches.end()) {
        it->second.start();
    }
}

void Stopwatches::stop(std::string& name) {
    std::unordered_map<std::string,Stopwatch>::iterator it = active_watches.find(name);
    if (it != active_watches.end()) {
        it->second.stop();
    }
}

void Stopwatches::print() {
    for (auto it : active_watches) {
        it.second.print();
    }
}

#else
void Stopwatches::init() {
}

void Stopwatches::start(std::string& name) {
}

void Stopwatches::stop(std::string& name) {
}

void Stopwatches::print() {
}
#endif<|MERGE_RESOLUTION|>--- conflicted
+++ resolved
@@ -1,15 +1,6 @@
 #include "Stopwatch.hpp"
-#include <iostream>
-#include <utility>
-#include <spdlog/spdlog.h>
 
-std::unordered_map<std::string, Stopwatch> Stopwatches::active_watches;
-
-Stopwatch::Stopwatch () : m_time_taken() {
-    reset();
-}
-
-Stopwatch::Stopwatch (std::string name) : name(std::move(name)), m_time_taken() {
+Stopwatch::Stopwatch () {
     reset();
 }
 
@@ -18,19 +9,10 @@
 }
 
 void Stopwatch::stop () {
-<<<<<<< HEAD
-    m_end = std::chrono::high_resolution_clock::now();
-    auto clock_start = std::chrono::high_resolution_clock::now(); 
-    auto clock_end = std::chrono::high_resolution_clock::now();
-    std::chrono::duration<uint64_t, std::nano> clock_time = clock_end - clock_start;
-    std::chrono::duration<uint64_t, std::nano> time_taken = m_end - m_begin;
-    m_time_taken += time_taken - clock_time;
-=======
     auto end = std::chrono::steady_clock::now();
 
     auto time_taken = end - m_begin;
     m_time_taken += time_taken;
->>>>>>> a458999c
 }
 
 void Stopwatch::reset () {
@@ -40,64 +22,4 @@
 double Stopwatch::get_time_taken_in_seconds () {
     std::chrono::duration<double> time_taken_in_seconds = m_time_taken;
     return time_taken_in_seconds.count();
-}
-
-void Stopwatch::print() {
-    if (get_time_taken_in_seconds() != 0) {
-        SPDLOG_INFO("Stopwatch " + name + " : " + std::to_string(get_time_taken_in_seconds()));
-    }
-}
-
-static void insert(std::unordered_map<std::string, Stopwatch>& map, const std::string& name) {
-    map.insert(std::pair<std::string, Stopwatch>(name, Stopwatch(name)));
-}
-
-#ifdef PROFILING
-
-void Stopwatches::init() {
-    // LogParser.cpp
-    //insert(active_watches, "string_copies_watch");
-    //insert(active_watches, "ptr_creation_watch");
-    //insert(active_watches, "cast_watch");
-    //insert(active_watches, "write_watch");
-    //test-ParseWithUserSchema.cpp
-    //insert(active_watches, "schema_parser_creation_watch");
-    //insert(active_watches, "log_parser_creation_watch");
-    //FileCompressor.cpp
-    //insert(active_watches, "parse_watch");
-    //insert(active_watches, "write_to_file_watch");
-}
-
-void Stopwatches::start(std::string& name) {
-    std::unordered_map<std::string,Stopwatch>::iterator it = active_watches.find(name);
-    if (it != active_watches.end()) {
-        it->second.start();
-    }
-}
-
-void Stopwatches::stop(std::string& name) {
-    std::unordered_map<std::string,Stopwatch>::iterator it = active_watches.find(name);
-    if (it != active_watches.end()) {
-        it->second.stop();
-    }
-}
-
-void Stopwatches::print() {
-    for (auto it : active_watches) {
-        it.second.print();
-    }
-}
-
-#else
-void Stopwatches::init() {
-}
-
-void Stopwatches::start(std::string& name) {
-}
-
-void Stopwatches::stop(std::string& name) {
-}
-
-void Stopwatches::print() {
-}
-#endif+}