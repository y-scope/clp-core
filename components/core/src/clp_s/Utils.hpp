--- conflicted
+++ resolved
@@ -266,17 +266,8 @@
 template <typename T>
 class UnalignedMemSpan {
 public:
-<<<<<<< HEAD
     UnalignedMemSpan() = default;
-    UnalignedMemSpan(char* begin, size_t size) : m_begin(begin), m_size(size){};
-=======
-    Span() = default;
-    Span(T* begin, size_t size) : m_begin(begin), m_size(size) {};
-
-    T* begin() { return m_begin; }
-
-    T* end() { return m_begin + m_size; }
->>>>>>> ffdf1cad
+    UnalignedMemSpan(char* begin, size_t size) : m_begin(begin), m_size(size) {};
 
     size_t size() { return m_size; }
 
