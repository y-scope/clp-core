--- conflicted
+++ resolved
@@ -25,8 +25,7 @@
     // Constructors
     TimestampDictionaryWriter(std::shared_ptr<SchemaTree> schema_tree)
             : m_is_open(false),
-              m_is_open_local(false),
-              m_schema_tree(std::move(schema_tree)) {}
+              m_is_open_local(false) {}
 
     /**
      * Opens the global timestamp dictionary for writing
@@ -69,25 +68,14 @@
      */
     uint64_t get_pattern_id(TimestampPattern const* pattern);
 
-<<<<<<< HEAD
     /**
      * Ingests a timestamp entry
-     * @param column_id
+     * @param key
+     * @param node_id
      * @param timestamp
      * @param pattern_id
      * @return the epoch time corresponding to the string timestamp
      */
-    epochtime_t ingest_entry(int32_t column_id, std::string const& timestamp, uint64_t& pattern_id);
-
-    /**
-     * Ingests a timestamp entry
-     * @param column_id
-     * @param timestamp
-     */
-    void ingest_entry(int32_t column_id, double timestamp);
-
-    void ingest_entry(int32_t column_id, int64_t timestamp);
-=======
     epochtime_t ingest_entry(
             std::string const& key,
             int32_t node_id,
@@ -95,29 +83,29 @@
             uint64_t& pattern_id
     );
 
+    /**
+     * Ingests a timestamp entry
+     * @param column_key
+     * @param node_id
+     * @param timestamp
+     */
     void ingest_entry(std::string const& key, int32_t node_id, double timestamp);
 
     void ingest_entry(std::string const& key, int32_t node_id, int64_t timestamp);
->>>>>>> fba17b74
 
 private:
     /**
      * Merges the local timestamp ranges into the global timestamp ranges
      */
     void merge_local_range();
-<<<<<<< HEAD
 
     /**
-     * Writes the timestamp entries to disk
+     * Writes the timestamp entries to the disk
      * @param ranges
      * @param compressor
      */
     void write_timestamp_entries(
-            std::unordered_map<int32_t, TimestampEntry> const& ranges,
-=======
-    void write_timestamp_entries(
             std::map<std::string, TimestampEntry> const& ranges,
->>>>>>> fba17b74
             ZstdCompressor& compressor
     );
 
@@ -135,16 +123,10 @@
 
     pattern_to_id_t m_pattern_to_id;
     uint64_t m_next_id{};
-<<<<<<< HEAD
-    std::unordered_map<int32_t, TimestampEntry> m_global_column_to_range;
-    std::unordered_map<int32_t, TimestampEntry> m_local_column_to_range;
 
-    std::shared_ptr<SchemaTree> m_schema_tree;
-=======
     std::map<std::string, TimestampEntry> m_global_column_key_to_range;
     std::map<std::string, TimestampEntry> m_local_column_key_to_range;
     std::unordered_map<int32_t, TimestampEntry> m_local_column_id_to_range;
->>>>>>> fba17b74
 };
 }  // namespace clp_s
 
