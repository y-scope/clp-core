#include "JsonConstructor.hpp"

#include <filesystem>
#include <queue>
#include <system_error>

#include <fmt/core.h>

#include "ErrorCode.hpp"
#include "ReaderUtils.hpp"
#include "SchemaTree.hpp"
#include "TraceableException.hpp"

namespace clp_s {
JsonConstructor::JsonConstructor(JsonConstructorOption const& option)
        : m_output_dir(option.output_dir),
          m_archives_dir(option.archives_dir),
<<<<<<< HEAD
          m_ordered{option.ordered} {
=======
          m_archive_id(option.archive_id) {
>>>>>>> eedbd204
    std::error_code error_code;
    if (false == std::filesystem::create_directory(option.output_dir, error_code) && error_code) {
        throw OperationFailed(
                ErrorCodeFailure,
                __FILENAME__,
                __LINE__,
                fmt::format(
                        "Cannot create directory '{}' - {}",
                        option.output_dir,
                        error_code.message()
                )
        );
    }

    std::filesystem::path archive_path{m_archives_dir};
    archive_path /= m_archive_id;
    if (false == std::filesystem::is_directory(archive_path)) {
        throw OperationFailed(
                ErrorCodeFailure,
                __FILENAME__,
                __LINE__,
                fmt::format("'{}' is not a directory", archive_path.c_str())
        );
    }
}

void JsonConstructor::store() {
    FileWriter writer;
    // TODO: change this when doing chunking
    writer.open(m_output_dir + "/original", FileWriter::OpenMode::CreateIfNonexistentForAppending);

    m_archive_reader = std::make_unique<ArchiveReader>();
    m_archive_reader->open(m_archives_dir, m_archive_id);
    m_archive_reader->read_dictionaries_and_metadata();
    if (false == m_ordered) {
        m_archive_reader->store(writer);
    } else {
        construct_in_order(writer);
    }
    m_archive_reader->close();

    writer.close();
}

void JsonConstructor::construct_in_order(FileWriter& writer) {
    std::string buffer;
    auto tables = m_archive_reader->read_all_tables();
    using ReaderPointer = std::shared_ptr<SchemaReader>;
    auto cmp = [](ReaderPointer& left, ReaderPointer& right) {
        return left->get_next_timestamp() > right->get_next_timestamp();
    };
    std::priority_queue record_queue(tables.begin(), tables.end(), cmp);
    // Clear tables vector so that memory gets deallocated after we have marshalled all records for
    // a given table
    tables.clear();
    while (false == record_queue.empty()) {
        ReaderPointer next = record_queue.top();
        record_queue.pop();
        next->get_next_message(buffer);
        if (false == next->done()) {
            record_queue.emplace(std::move(next));
        }
        writer.write(buffer.c_str(), buffer.length());
    }
    writer.close();
}
}  // namespace clp_s<|MERGE_RESOLUTION|>--- conflicted
+++ resolved
@@ -15,11 +15,8 @@
 JsonConstructor::JsonConstructor(JsonConstructorOption const& option)
         : m_output_dir(option.output_dir),
           m_archives_dir(option.archives_dir),
-<<<<<<< HEAD
-          m_ordered{option.ordered} {
-=======
+          m_ordered{option.ordered},
           m_archive_id(option.archive_id) {
->>>>>>> eedbd204
     std::error_code error_code;
     if (false == std::filesystem::create_directory(option.output_dir, error_code) && error_code) {
         throw OperationFailed(
