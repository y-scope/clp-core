--- conflicted
+++ resolved
@@ -182,21 +182,7 @@
     return evaluate(m_expr.get(), m_schema);
 }
 
-<<<<<<< HEAD
-enum CurExpr {
-    AND,
-    OR,
-    FILTER
-};
-
 bool Output::evaluate(Expression* expr, int32_t schema) {
-=======
-bool Output::evaluate(
-        Expression* expr,
-        int32_t schema,
-        std::map<int32_t, std::variant<int64_t, double, std::string, uint8_t>>& extracted_values
-) {
->>>>>>> 64fa68b3
     if (m_expression_value == EvaluatedValue::True) {
         return true;
     }
