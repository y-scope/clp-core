#include "Output.hpp"

#include <regex>
#include <stack>

#include "../../clp/type_utils.hpp"
#include "../ArchiveReader.hpp"
#include "../FileWriter.hpp"
#include "../ReaderUtils.hpp"
#include "../Utils.hpp"
#include "AndExpr.hpp"
#include "clp_search/EncodedVariableInterpreter.hpp"
#include "clp_search/Grep.hpp"
#include "EvaluateTimestampIndex.hpp"
#include "FilterExpr.hpp"
#include "OrExpr.hpp"
#include "SearchUtils.hpp"

#define eval(op, a, b) (((op) == FilterOperation::EQ) ? ((a) == (b)) : ((a) != (b)))

namespace clp_s::search {
bool Output::filter() {
    auto top_level_expr = m_expr;

    std::vector<int32_t> matched_schemas;
    bool has_array = false;
    bool has_array_search = false;

    m_archive_reader->read_metadata();
    for (auto schema_id : m_archive_reader->get_schema_ids()) {
        if (m_match.schema_matched(schema_id)) {
            matched_schemas.push_back(schema_id);
            if (m_match.has_array(schema_id)) {
                has_array = true;
            }
            if (m_match.has_array_search(schema_id)) {
                has_array_search = true;
            }
        }
    }

    // Skip decompressing archive if it contains no
    // relevant schemas
    if (matched_schemas.empty()) {
        return true;
    }

    // Skip decompressing archive if it won't match based on the timestamp
    // range index
    EvaluateTimestampIndex timestamp_index(m_archive_reader->get_timestamp_dictionary());
    if (timestamp_index.run(top_level_expr) == EvaluatedValue::False) {
        m_archive_reader->close();
        return true;
    }

    m_var_dict = m_archive_reader->read_variable_dictionary();
    m_log_dict = m_archive_reader->read_log_type_dictionary();

    if (has_array) {
        if (has_array_search) {
            m_array_dict = m_archive_reader->read_array_dictionary();
        } else {
            m_array_dict = m_archive_reader->read_array_dictionary(true);
        }
    }

    populate_string_queries(top_level_expr);

    std::string message;
    for (int32_t schema_id : matched_schemas) {
        m_expr_clp_query.clear();
        m_expr_var_match_map.clear();
        m_expr = m_match.get_query_for_schema(schema_id)->copy();
        m_wildcard_to_searched_basic_columns.clear();
        m_wildcard_columns.clear();
        m_schema = schema_id;

        populate_searched_wildcard_columns(m_expr);

        m_expression_value = constant_propagate(m_expr, schema_id);

        if (m_expression_value == EvaluatedValue::False) {
            continue;
        }

        add_wildcard_columns_to_searched_columns();

        auto& reader = m_archive_reader->read_table(
                schema_id,
                m_output_handler->should_output_timestamp(),
                m_should_marshal_records
        );
        reader.initialize_filter(this);

        if (m_output_handler->should_output_timestamp()) {
            epochtime_t timestamp;
            while (reader.get_next_message_with_timestamp(message, timestamp, this)) {
                m_output_handler->write(message, timestamp);
            }
        } else {
            while (reader.get_next_message(message, this)) {
                m_output_handler->write(message);
            }
        }
        auto ecode = m_output_handler->flush();
        if (ErrorCode::ErrorCodeSuccess != ecode) {
            SPDLOG_ERROR(
                    "Failed to flush output handler, error={}.",
                    clp::enum_to_underlying_type(ecode)
            );
            return false;
        }
    }
    auto ecode = m_output_handler->finish();
    if (ErrorCode::ErrorCodeSuccess != ecode) {
        SPDLOG_ERROR(
                "Failed to flush output handler, error={}.",
                clp::enum_to_underlying_type(ecode)
        );
        return false;
    }
    return true;
}

void Output::init(
        SchemaReader* reader,
        int32_t schema_id,
        std::vector<BaseColumnReader*> const& column_readers
) {
    m_reader = reader;
    m_schema = schema_id;

<<<<<<< HEAD
    m_clp_string_readers.clear();
    m_var_string_readers.clear();
    m_datestring_readers.clear();
    m_basic_readers.clear();

    for (auto column_reader : column_readers) {
        auto column_id = column_reader->get_id();
        if ((0
             != (m_wildcard_type_mask
                 & node_to_literal_type(m_schema_tree->get_node(column_id).get_type())))
            || m_match.schema_searches_against_column(schema_id, column_id))
        {
            ClpStringColumnReader* clp_reader = dynamic_cast<ClpStringColumnReader*>(column_reader);
            VariableStringColumnReader* var_reader
                    = dynamic_cast<VariableStringColumnReader*>(column_reader);
            DateStringColumnReader* date_reader
                    = dynamic_cast<DateStringColumnReader*>(column_reader);
            if (nullptr != clp_reader && clp_reader->get_type() == NodeType::ClpString) {
                m_clp_string_readers[column_id].push_back(clp_reader);
            } else if (nullptr != var_reader && var_reader->get_type() == NodeType::VarString) {
                m_var_string_readers[column_id].push_back(var_reader);
            } else if (nullptr != date_reader) {
                // Datestring readers with a given column ID are guaranteed not to repeat
                m_datestring_readers.emplace(column_id, date_reader);
=======
    m_searched_columns.clear();
    m_other_columns.clear();

    for (auto& column : columns) {
        ClpStringColumnReader* clp_reader = dynamic_cast<ClpStringColumnReader*>(column.second);
        VariableStringColumnReader* var_reader
                = dynamic_cast<VariableStringColumnReader*>(column.second);
        if (m_match.schema_searches_against_column(schema_id, column.first)) {
            if (clp_reader != nullptr && clp_reader->get_type() == NodeType::CLPSTRING) {
                m_clp_string_readers[column.first] = clp_reader;
                m_other_columns.push_back(column.second);
            } else if (var_reader != nullptr && var_reader->get_type() == NodeType::VARSTRING) {
                m_var_string_readers[column.first] = var_reader;
                m_other_columns.push_back(column.second);
            } else if (auto date_column_reader
                       = dynamic_cast<DateStringColumnReader*>(column.second))
            {
                m_datestring_readers[column.first] = date_column_reader;
                m_other_columns.push_back(column.second);
>>>>>>> ffdf1cad
            } else {
                m_basic_readers[column_id].push_back(column_reader);
            }
        }
    }
}

std::string& Output::get_cached_decompressed_unstructured_array(int32_t column_id) {
    auto it = m_extracted_unstructured_arrays.find(column_id);
    if (m_extracted_unstructured_arrays.end() != it) {
        return it->second;
    }

    // Unstructured arrays with the same column id can not appear multiple times in one schema
    // in the current implementation.
    auto rit = m_extracted_unstructured_arrays.emplace(
            column_id,
            std::get<std::string>(m_basic_readers[column_id][0]->extract_value(m_cur_message))
    );
    return rit.first->second;
}

bool Output::filter(uint64_t cur_message) {
    m_cur_message = cur_message;
    m_extracted_unstructured_arrays.clear();
    return evaluate(m_expr.get(), m_schema);
}

bool Output::evaluate(Expression* expr, int32_t schema) {
    if (m_expression_value == EvaluatedValue::True) {
        return true;
    }

    Expression* cur = expr;
    ExpressionType cur_type = ExpressionType::Filter;
    bool ret = false;

    if (dynamic_cast<AndExpr*>(cur)) {
        cur_type = ExpressionType::And;
        m_expression_state.emplace(cur_type, cur->op_begin());
        ret = true;
    } else if (dynamic_cast<OrExpr*>(cur)) {
        cur_type = ExpressionType::Or;
        m_expression_state.emplace(cur_type, cur->op_begin());
        ret = false;
    }

    do {
        switch (cur_type) {
            case ExpressionType::And:
                if (false == ret || m_expression_state.top().second == cur->op_end()) {
                    m_expression_state.pop();
                    break;
                } else {
                    cur = static_cast<Expression*>((m_expression_state.top().second++)->get());
                    if (dynamic_cast<FilterExpr*>(cur)) {
                        cur_type = ExpressionType::Filter;
                    } else {
                        // must be an OR-expr because AST would have been simplified
                        // to eliminate nested AND
                        cur_type = ExpressionType::Or;
                        m_expression_state.emplace(cur_type, cur->op_begin());
                        ret = false;
                    }
                    continue;
                }
            case ExpressionType::Filter:
                if (static_cast<FilterExpr*>(cur)->get_column()->is_pure_wildcard()) {
                    ret = evaluate_wildcard_filter(static_cast<FilterExpr*>(cur), schema);
                } else {
                    ret = evaluate_filter(static_cast<FilterExpr*>(cur), schema);
                }
                break;
            case ExpressionType::Or:
                if (ret || m_expression_state.top().second == cur->op_end()) {
                    m_expression_state.pop();
                    break;
                } else {
                    cur = static_cast<Expression*>((m_expression_state.top().second++)->get());
                    if (dynamic_cast<FilterExpr*>(cur)) {
                        cur_type = ExpressionType::Filter;
                    } else {
                        // must be an AND-expr because AST would have been simplified
                        // to eliminate nested OR
                        cur_type = ExpressionType::And;
                        m_expression_state.emplace(cur_type, cur->op_begin());
                        ret = true;
                    }
                    continue;
                }
        }

        ret = cur->is_inverted() ? !ret : ret;
        if (false == m_expression_state.empty()) {
            cur_type = m_expression_state.top().first;
        }
        cur = cur->get_parent();
    } while (cur != nullptr);

    return ret;
}

bool Output::evaluate_wildcard_filter(FilterExpr* expr, int32_t schema) {
    auto literal = expr->get_operand();
    auto* column = expr->get_column().get();
    Query* q = m_expr_clp_query[expr];
    std::unordered_set<int64_t>* matching_vars = m_expr_var_match_map[expr];
    auto op = expr->get_operation();
    if (column->matches_type(LiteralType::ClpStringT)) {
        for (auto entry : m_clp_string_readers) {
            if (evaluate_clp_string_filter(op, q, entry.second, literal)) {
                return true;
            }
        }
    }

    if (column->matches_type(LiteralType::VarStringT)) {
        for (auto entry : m_var_string_readers) {
            if (evaluate_var_string_filter(op, entry.second, matching_vars, literal)) {
                return true;
            }
        }
    }

    if (column->matches_type(LiteralType::EpochDateT)) {
        for (auto entry : m_datestring_readers) {
            if (evaluate_epoch_date_filter(op, entry.second, literal)) {
                return true;
            }
        }
    }

    m_maybe_number = expr->get_column()->matches_type(LiteralType::FloatT);
    for (int32_t column_id : m_wildcard_to_searched_basic_columns[column]) {
        bool ret = false;
        switch (node_to_literal_type(m_schema_tree->get_node(column_id).get_type())) {
            case LiteralType::IntegerT:
                ret = evaluate_int_filter(op, column_id, literal);
                break;
            case LiteralType::FloatT:
                ret = evaluate_float_filter(op, column_id, literal);
                break;
            case LiteralType::BooleanT:
                ret = evaluate_bool_filter(op, column_id, literal);
                break;
            case LiteralType::ArrayT:
                ret = evaluate_wildcard_array_filter(
                        op,
                        get_cached_decompressed_unstructured_array(column_id),
                        literal
                );
                break;
            default:
                break;
        }

        if (ret) {
            return true;
        }
    }

    return false;
}

bool Output::evaluate_filter(FilterExpr* expr, int32_t schema) {
    auto column = expr->get_column().get();
    int32_t column_id = column->get_column_id();
    auto literal = expr->get_operand();
    Query* q = nullptr;
    std::unordered_set<int64_t>* matching_vars = nullptr;
    switch (column->get_literal_type()) {
        case LiteralType::IntegerT:
            return evaluate_int_filter(expr->get_operation(), column_id, literal);
        case LiteralType::FloatT:
            return evaluate_float_filter(expr->get_operation(), column_id, literal);
        case LiteralType::ClpStringT:
            q = m_expr_clp_query[expr];
            return evaluate_clp_string_filter(
                    expr->get_operation(),
                    q,
                    m_clp_string_readers[column_id],
                    literal
            );
        case LiteralType::VarStringT:
            matching_vars = m_expr_var_match_map.at(expr);
            return evaluate_var_string_filter(
                    expr->get_operation(),
                    m_var_string_readers[column_id],
                    matching_vars,
                    literal
            );
        case LiteralType::BooleanT:
            return evaluate_bool_filter(expr->get_operation(), column_id, literal);
        case LiteralType::ArrayT:
            return evaluate_array_filter(
                    expr->get_operation(),
                    column->get_unresolved_tokens(),
                    get_cached_decompressed_unstructured_array(column_id),
                    literal
            );
        case LiteralType::EpochDateT:
            return evaluate_epoch_date_filter(
                    expr->get_operation(),
                    m_datestring_readers[column_id],
                    literal
            );
            // case LiteralType::NullT:
            //  null checks are always turned into existence operators --
            //  no need to evaluate here
        default:
            return false;
    }
}

bool Output::evaluate_int_filter(
        FilterOperation op,
        int32_t column_id,
        std::shared_ptr<Literal> const& operand
) {
    if (FilterOperation::EXISTS == op || FilterOperation::NEXISTS == op) {
        return true;
    }

    int64_t op_value;
    if (false == operand->as_int(op_value, op)) {
        return false;
    }

    for (BaseColumnReader* reader : m_basic_readers[column_id]) {
        int64_t value = std::get<int64_t>(reader->extract_value(m_cur_message));
        if (evaluate_int_filter_core(op, value, op_value)) {
            return true;
        }
    }
    return false;
}

bool Output::evaluate_int_filter_core(FilterOperation op, int64_t value, int64_t operand) {
    switch (op) {
        case FilterOperation::EQ:
            return value == operand;
        case FilterOperation::NEQ:
            return value != operand;
        case FilterOperation::LT:
            return value < operand;
        case FilterOperation::GT:
            return value > operand;
        case FilterOperation::LTE:
            return value <= operand;
        case FilterOperation::GTE:
            return value >= operand;
        default:
            return false;
    }
}

bool Output::evaluate_float_filter(
        FilterOperation op,
        int32_t column_id,
        std::shared_ptr<Literal> const& operand
) {
    if (FilterOperation::EXISTS == op || FilterOperation::NEXISTS == op) {
        return true;
    }

    double op_value;
    if (false == operand->as_float(op_value, op)) {
        return false;
    }

    for (BaseColumnReader* reader : m_basic_readers[column_id]) {
        double value = std::get<double>(reader->extract_value(m_cur_message));
        if (evaluate_float_filter_core(op, value, op_value)) {
            return true;
        }
    }
    return false;
}

bool Output::evaluate_float_filter_core(FilterOperation op, double value, double operand) {
    switch (op) {
        case FilterOperation::EQ:
            return value == operand;
        case FilterOperation::NEQ:
            return value != operand;
        case FilterOperation::LT:
            return value < operand;
        case FilterOperation::GT:
            return value > operand;
        case FilterOperation::LTE:
            return value <= operand;
        case FilterOperation::GTE:
            return value >= operand;
        default:
            return false;
    }
}

bool Output::evaluate_clp_string_filter(
        FilterOperation op,
        Query* q,
        std::vector<ClpStringColumnReader*> const& readers,
        std::shared_ptr<Literal> const& operand
) {
    if (FilterOperation::EXISTS == op || FilterOperation::NEXISTS == op) {
        return true;
    }

    if (op != FilterOperation::EQ && op != FilterOperation::NEQ) {
        return false;
    }

    if (q->search_string_matches_all()) {
        return op == FilterOperation::EQ;
    }

    bool matched = false;
    for (ClpStringColumnReader* reader : readers) {
        int64_t id = reader->get_encoded_id(m_cur_message);
        auto vars = reader->get_encoded_vars(m_cur_message);
        for (auto const& subquery : q->get_sub_queries()) {
            if (subquery.matches_logtype(id) && subquery.matches_vars(vars)) {
                if (subquery.wildcard_match_required()) {
                    std::string decompressed_message
                            = std::get<std::string>(reader->extract_value(m_cur_message));
                    matched = StringUtils::wildcard_match_unsafe(
                            decompressed_message,
                            q->get_search_string(),
                            !q->get_ignore_case()
                    );
                } else {
                    matched = true;
                }
                break;
            }
        }

        if ((op == FilterOperation::EQ) == matched) {
            return true;
        }
    }
    return false;
}

bool Output::evaluate_var_string_filter(
        FilterOperation op,
        std::vector<VariableStringColumnReader*> const& readers,
        std::unordered_set<int64_t>* matching_vars,
        std::shared_ptr<Literal> const& operand
) const {
    if (FilterOperation::EXISTS == op || FilterOperation::NEXISTS == op) {
        return true;
    }

    if (FilterOperation::EQ != op && FilterOperation::NEQ != op) {
        return false;
    }

    for (VariableStringColumnReader* reader : readers) {
        int64_t id = reader->get_variable_id(m_cur_message);
        bool matched = matching_vars->count(id) > 0;

        if ((FilterOperation::EQ == op) == matched) {
            return true;
        }
    }
    return false;
}

bool Output::evaluate_array_filter(
        FilterOperation op,
        DescriptorList const& unresolved_tokens,
        std::string& value,
        std::shared_ptr<Literal> const& operand
) {
    if (value.capacity() < (value.size() + simdjson::SIMDJSON_PADDING)) {
        value.reserve(value.size() + simdjson::SIMDJSON_PADDING);
    }
    auto obj = m_array_parser.iterate(value);
    ondemand::array array = obj.get_array();

    // pre-evaluate whether we can match strings or numbers to eliminate
    // duplicate effort on every item
    m_maybe_string = !(op == FilterOperation::EXISTS || op == FilterOperation::NEXISTS)
                     && (operand->as_var_string(m_array_search_string, op)
                         || operand->as_clp_string(m_array_search_string, op));
    double tmp_double;
    int64_t tmp_int;
    m_maybe_number = !(op == FilterOperation::EXISTS || op == FilterOperation::NEXISTS)
                     && (operand->as_float(tmp_double, op) || operand->as_int(tmp_int, op));

    return evaluate_array_filter_array(array, op, unresolved_tokens, 0, operand);
}

bool Output::evaluate_array_filter_value(
        ondemand::value& item,
        FilterOperation op,
        DescriptorList const& unresolved_tokens,
        size_t cur_idx,
        std::shared_ptr<Literal> const& operand
) const {
    bool match = false;
    switch (item.type()) {
        case ondemand::json_type::object: {
            ondemand::object nested_object = item.get_object();
            if (evaluate_array_filter_object(
                        nested_object,
                        op,
                        unresolved_tokens,
                        cur_idx,
                        operand
                ))
            {
                match = true;
            }
        } break;
        case ondemand::json_type::array: {
            ondemand::array nested_array = item.get_array();
            if (evaluate_array_filter_array(nested_array, op, unresolved_tokens, cur_idx, operand))
            {
                match = true;
            }
        } break;
        case ondemand::json_type::string: {
            if (true == m_maybe_string && unresolved_tokens.size() == cur_idx
                && wildcard_match(item.get_string().value(), m_array_search_string))
            {
                match = op == FilterOperation::EQ;
            }
        } break;
        case ondemand::json_type::number: {
            if (false == m_maybe_number || unresolved_tokens.size() != cur_idx) {
                break;
            }
            ondemand::number number = item.get_number();
            if (number.is_double()) {
                double tmp_double;
                operand->as_float(tmp_double, op);
                match = eval(op, number.get_double(), tmp_double);
            } else if (number.is_uint64()) {
                int64_t tmp_int;
                operand->as_int(tmp_int, op);
                match = eval(op, number.get_uint64(), tmp_int);
            } else {
                int64_t tmp_int;
                operand->as_int(tmp_int, op);
                // TODO: once we properly support unsigned at at least the AST level we should
                // replace this with something like operand->as_uint(tmp_uint)
                uint64_t tmp_uint = bit_cast<uint64_t, int64_t>(tmp_int);
                match = eval(op, number.get_int64(), tmp_uint);
            }
        } break;
        case ondemand::json_type::boolean: {
            if (unresolved_tokens.size() != cur_idx || op == FilterOperation::EXISTS
                || op == FilterOperation::NEXISTS)
            {
                break;
            }
            bool tmp_bool;
            if (operand->as_bool(tmp_bool, op) && eval(op, item.get_bool(), tmp_bool)) {
                match = true;
            }
        } break;
        case ondemand::json_type::null: {
            if (op != FilterOperation::EXISTS && op != FilterOperation::NEXISTS
                && operand->as_null(op))
            {
                match = op == FilterOperation::EQ;
            }
        } break;
    }
    return match;
}

bool Output::evaluate_array_filter_array(
        ondemand::array& array,
        FilterOperation op,
        DescriptorList const& unresolved_tokens,
        size_t cur_idx,
        std::shared_ptr<Literal> const& operand
) const {
    for (ondemand::value item : array) {
        if (evaluate_array_filter_value(item, op, unresolved_tokens, cur_idx, operand)) {
            return true;
        }
    }
    return false;
}

bool Output::evaluate_array_filter_object(
        ondemand::object& object,
        FilterOperation op,
        DescriptorList const& unresolved_tokens,
        size_t cur_idx,
        std::shared_ptr<Literal> const& operand
) const {
    if (cur_idx >= unresolved_tokens.size()) {
        return false;
    }

    for (auto field : object) {
        // Note: field.key() yields the escaped JSON key, so the descriptor tokens passed to search
        // must likewise be escaped.
        if (field.key() != unresolved_tokens[cur_idx].get_token()) {
            continue;
        }

        cur_idx += 1;
        if (cur_idx == unresolved_tokens.size()
            && (op == FilterOperation::EXISTS || op == FilterOperation::NEXISTS))
        {
            return op == FilterOperation::EXISTS;
        }

        ondemand::value item = field.value();
        return evaluate_array_filter_value(item, op, unresolved_tokens, cur_idx, operand);
    }
    return false;
}

bool Output::evaluate_wildcard_array_filter(
        FilterOperation op,
        std::string& value,
        std::shared_ptr<Literal> const& operand
) {
    if (value.capacity() < (value.size() + simdjson::SIMDJSON_PADDING)) {
        value.reserve(value.size() + simdjson::SIMDJSON_PADDING);
    }
    auto obj = m_array_parser.iterate(value);
    ondemand::array array = obj.get_array();

    // pre-evaluate whether we can match strings or numbers to eliminate
    // duplicate effort on every item
    m_maybe_string = operand->as_var_string(m_array_search_string, op)
                     || operand->as_clp_string(m_array_search_string, op);

    return evaluate_wildcard_array_filter(array, op, operand);
}

bool Output::evaluate_wildcard_array_filter(
        ondemand::array& array,
        FilterOperation op,
        std::shared_ptr<Literal> const& operand
) const {
    bool match = false;
    for (auto item : array) {
        switch (item.type()) {
            case ondemand::json_type::object: {
                ondemand::object nested_object = item.get_object();
                if (evaluate_wildcard_array_filter(nested_object, op, operand)) {
                    match = true;
                }
            } break;
            case ondemand::json_type::array: {
                ondemand::array nested_array = item.get_array();
                if (evaluate_wildcard_array_filter(nested_array, op, operand)) {
                    match = true;
                }
            } break;
            case ondemand::json_type::string: {
                if (false == m_maybe_string) {
                    break;
                }
                if (wildcard_match(item.get_string().value(), m_array_search_string)) {
                    match |= op == FilterOperation::EQ;
                }
                break;
            } break;
            case ondemand::json_type::number: {
                if (false == m_maybe_number) {
                    break;
                }
                ondemand::number number = item.get_number();
                if (number.is_double()) {
                    double tmp_double;
                    operand->as_float(tmp_double, op);
                    match |= eval(op, number.get_double(), tmp_double);
                } else if (number.is_uint64()) {
                    int64_t tmp_int;
                    operand->as_int(tmp_int, op);
                    match |= eval(op, number.get_uint64(), tmp_int);
                } else {
                    int64_t tmp_int;
                    operand->as_int(tmp_int, op);
                    match |= eval(op, number.get_int64(), tmp_int);
                }
            } break;
            case ondemand::json_type::boolean: {
                bool tmp;
                if (operand->as_bool(tmp, op) && eval(op, item.get_bool(), tmp)) {
                    match = true;
                }
            } break;
            case ondemand::json_type::null:
                if (operand->as_null(op)) {
                    match |= op == FilterOperation::EQ;
                }
                break;
        }

        if (match) {
            return true;
        }
    }
    return false;
}

bool Output::evaluate_wildcard_array_filter(
        ondemand::object& object,
        FilterOperation op,
        std::shared_ptr<Literal> const& operand
) const {
    bool match = false;
    for (auto field : object) {
        ondemand::value item = field.value();
        switch (item.type()) {
            case ondemand::json_type::object: {
                ondemand::object nested_object = item.get_object();
                if (evaluate_wildcard_array_filter(nested_object, op, operand)) {
                    match = true;
                }
            } break;
            case ondemand::json_type::array: {
                ondemand::array nested_array = item.get_array();
                if (evaluate_wildcard_array_filter(nested_array, op, operand)) {
                    match = true;
                }
            } break;
            case ondemand::json_type::string: {
                if (false == m_maybe_string) {
                    break;
                }
                if (wildcard_match(item.get_string().value(), m_array_search_string)) {
                    match |= op == FilterOperation::EQ;
                }
                break;
            } break;
            case ondemand::json_type::number: {
                if (false == m_maybe_number) {
                    break;
                }
                ondemand::number number = item.get_number();
                if (number.is_double()) {
                    double tmp_double;
                    operand->as_float(tmp_double, op);
                    match |= eval(op, number.get_double(), tmp_double);
                } else if (number.is_uint64()) {
                    int64_t tmp_int;
                    operand->as_int(tmp_int, op);
                    match |= eval(op, number.get_uint64(), tmp_int);
                } else {
                    int64_t tmp_int;
                    operand->as_int(tmp_int, op);
                    match |= eval(op, number.get_int64(), tmp_int);
                }
            } break;
            case ondemand::json_type::boolean: {
                bool tmp;
                if (operand->as_bool(tmp, op) && eval(op, item.get_bool(), tmp)) {
                    match = true;
                }
            } break;
            case ondemand::json_type::null:
                if (operand->as_null(op)) {
                    match |= op == FilterOperation::EQ;
                }
                break;
        }

        if (match) {
            return true;
        }
    }
    return false;
}

bool Output::evaluate_bool_filter(
        FilterOperation op,
        int32_t column_id,
        std::shared_ptr<Literal> const& operand
) {
    if (FilterOperation::EXISTS == op || FilterOperation::NEXISTS == op) {
        return true;
    }

    bool op_value;
    if (false == operand->as_bool(op_value, op)) {
        return false;
    }

    bool rvalue = false;
    for (BaseColumnReader* reader : m_basic_readers[column_id]) {
        bool value = std::get<uint8_t>(reader->extract_value(m_cur_message));
        switch (op) {
            case FilterOperation::EQ:
                rvalue = value == op_value;
                break;
            case FilterOperation::NEQ:
                rvalue = value != op_value;
                break;
            default:
                rvalue = false;
                break;
        }
        if (rvalue) {
            return true;
        }
    }
    return false;
}

void Output::populate_string_queries(std::shared_ptr<Expression> const& expr) {
    if (expr->has_only_expression_operands()) {
        for (auto const& op : expr->get_op_list()) {
            populate_string_queries(std::static_pointer_cast<Expression>(op));
        }
        return;
    }

    auto filter = std::dynamic_pointer_cast<FilterExpr>(expr);
    if (filter != nullptr
        && !(filter->get_operation() == FilterOperation::EXISTS
             || filter->get_operation() == FilterOperation::NEXISTS))
    {
        if (filter->get_column()->matches_type(LiteralType::ClpStringT)) {
            std::string query_string;
            filter->get_operand()->as_clp_string(query_string, filter->get_operation());

            if (m_string_query_map.count(query_string)) {
                return;
            }

            // search on log type dictionary
            Query& q = m_string_query_map[query_string];
            if (query_string.find("*") != std::string::npos
                || filter->get_column()->matches_type(LiteralType::VarStringT))
            {
                // if it matches VarStringT then it contains no space, so we
                // don't't add more wildcards. Likewise if it already contains some wildcards
                // we do not add more
                Grep::process_raw_query(
                        m_log_dict,
                        m_var_dict,
                        query_string,
                        m_ignore_case,
                        q,
                        false
                );
            } else {
                Grep::process_raw_query(m_log_dict, m_var_dict, query_string, m_ignore_case, q);
            }
        }
        SubQuery sub_query;
        if (filter->get_column()->matches_type(LiteralType::VarStringT)) {
            std::string query_string;
            filter->get_operand()->as_var_string(query_string, filter->get_operation());
            if (m_string_var_match_map.count(query_string)) {
                return;
            }

            std::unordered_set<int64_t>& matching_vars = m_string_var_match_map[query_string];
            if (query_string.find('*') == std::string::npos) {
                auto entry = m_var_dict->get_entry_matching_value(query_string, m_ignore_case);

                if (entry != nullptr) {
                    matching_vars.insert(entry->get_id());
                }
            } else if (EncodedVariableInterpreter::
                               wildcard_search_dictionary_and_get_encoded_matches(
                                       query_string,
                                       *m_var_dict,
                                       m_ignore_case,
                                       sub_query
                               ))
            {
                for (auto& var : sub_query.get_vars()) {
                    if (var.is_precise_var()) {
                        auto entry = var.get_var_dict_entry();
                        if (entry != nullptr) {
                            matching_vars.insert(entry->get_id());
                        }
                    } else {
                        for (auto entry : var.get_possible_var_dict_entries()) {
                            matching_vars.insert(entry->get_id());
                        }
                    }
                }
            }
        }
    }
}

void Output::populate_searched_wildcard_columns(std::shared_ptr<Expression> const& expr) {
    if (expr->has_only_expression_operands()) {
        for (auto const& op : expr->get_op_list()) {
            populate_searched_wildcard_columns(std::static_pointer_cast<Expression>(op));
        }
    } else if (auto filter = std::dynamic_pointer_cast<FilterExpr>(expr)) {
        auto col = filter->get_column().get();
        if (false == col->is_pure_wildcard()) {
            return;
        }
        m_wildcard_columns.push_back(col);
        LiteralTypeBitmask matching_types{0};
        for (int32_t node : (*m_schemas)[m_schema]) {
            if (Schema::schema_entry_is_unordered_object(node)) {
                continue;
            }
            auto tree_node_type = m_schema_tree->get_node(node).get_type();
            if (col->matches_type(node_to_literal_type(tree_node_type))) {
                auto literal_type = node_to_literal_type(tree_node_type);
                matching_types |= literal_type;
                if (NodeType::ClpString != tree_node_type && NodeType::VarString != tree_node_type
                    && NodeType::DateString != tree_node_type)
                {
                    m_wildcard_to_searched_basic_columns[col].insert(node);
                }
            }
        }
        col->set_matching_types(matching_types);
    }
}

void Output::add_wildcard_columns_to_searched_columns() {
    m_wildcard_type_mask = 0;
    for (ColumnDescriptor* wildcard : m_wildcard_columns) {
        m_wildcard_type_mask |= wildcard->get_matching_types();
    }
}

EvaluatedValue
Output::constant_propagate(std::shared_ptr<Expression> const& expr, int32_t schema_id) {
    if (std::dynamic_pointer_cast<OrExpr>(expr)) {
        bool any_unknown = false;
        std::vector<OpList::iterator> to_delete;
        for (auto it = expr->op_begin(); it != expr->op_end(); it++) {
            auto sub_expr = std::static_pointer_cast<Expression>(*it);
            EvaluatedValue ret = constant_propagate(sub_expr, schema_id);
            if (ret == EvaluatedValue::True) {
                return expr->is_inverted() ? EvaluatedValue::False : EvaluatedValue::True;
            } else if (ret == EvaluatedValue::False) {
                // no need to add this sub expression to used expression set
                // but mark it for deletion
                to_delete.push_back(it);
            } else /*if (ret == EvaluatedValue::Unknown)*/ {
                any_unknown = true;
            }
        }

        if (any_unknown) {
            // some unknowns -- delete guaranteed false entries, and
            // propagate unknown
            for (OpList::iterator& it : to_delete) {
                expr->get_op_list().erase(it);
            }
            return EvaluatedValue::Unknown;
        } else {
            // no unknowns, and didn't early exit, so before inversion the evaluated
            // value must be False
            return expr->is_inverted() ? EvaluatedValue::True : EvaluatedValue::False;
        }
    } else if (std::dynamic_pointer_cast<AndExpr>(expr)) {
        bool any_unknown = true;
        std::vector<OpList::iterator> to_delete;
        for (auto it = expr->op_begin(); it != expr->op_end(); it++) {
            auto subExpr = std::static_pointer_cast<Expression>(*it);

            EvaluatedValue ret = constant_propagate(subExpr, schema_id);

            if (ret == EvaluatedValue::False) {
                return expr->is_inverted() ? EvaluatedValue::True : EvaluatedValue::False;
            } else if (ret == EvaluatedValue::True) {
                // no need to add this sub expression to used expression set
                // but mark it for deletion
                to_delete.push_back(it);
            } else /*if (ret == EvaluatedValue::Unknown)*/ {
                any_unknown = true;
            }
        }

        if (any_unknown) {
            // some unknowns -- delete guaranteed true entries, and
            // propagate unknown
            for (OpList::iterator& it : to_delete) {
                expr->get_op_list().erase(it);
            }
            return EvaluatedValue::Unknown;
        } else {
            // no unknowns, and didn't early exit, so before inversion the evaluated
            // value must be True
            return expr->is_inverted() ? EvaluatedValue::False : EvaluatedValue::True;
        }
        return EvaluatedValue::Unknown;
    } else if (auto filter = std::dynamic_pointer_cast<FilterExpr>(expr)) {
        if ((filter->get_operation() == FilterOperation::EXISTS
             || filter->get_operation() == FilterOperation::NEXISTS)
            && (!filter->get_column()->has_unresolved_tokens()
                || filter->get_column()->is_pure_wildcard()
                || !filter->get_column()->matches_exactly(LiteralType::ArrayT)))
        {
            // semantics of previous passes means that EXISTS and NEXISTS are
            // trivially matching
            // FIXME: have an edgecase to handle with NEXISTS on pure wildcard columns
            return EvaluatedValue::True;
        } else if (filter->get_column()->is_pure_wildcard()
                   && filter->get_column()->matches_any(
                           LiteralType::ClpStringT | LiteralType::VarStringT
                   ))
        {
            auto wildcard = filter->get_column().get();
            bool has_var_string = false;
            bool matches_var_string = false;
            bool has_clp_string = false;
            bool matches_clp_string = false;
            constexpr LiteralTypeBitmask other_types = LiteralType::ArrayT | cIntegralTypes
                                                       | LiteralType::NullT | LiteralType::BooleanT
                                                       | LiteralType::EpochDateT;
            bool has_other = wildcard->matches_any(other_types);
            std::string filter_string;
            bool valid
                    = filter->get_operand()->as_var_string(filter_string, filter->get_operation())
                      || filter->get_operand()->as_clp_string(
                              filter_string,
                              filter->get_operation()
                      );
            if (false == valid) {
                // FIXME: throw
                return EvaluatedValue::False;
            }
            if (filter->get_column()->matches_type(LiteralType::ClpStringT)) {
                m_expr_clp_query[expr.get()] = &m_string_query_map.at(filter_string);
                has_clp_string = wildcard->matches_type(LiteralType::ClpStringT);
                matches_clp_string
                        = !m_expr_clp_query.at(expr.get())->get_sub_queries().empty()
                          || m_expr_clp_query.at(expr.get())->search_string_matches_all();
            }
            if (filter->get_column()->matches_type(LiteralType::VarStringT)) {
                m_expr_var_match_map[expr.get()] = &m_string_var_match_map.at(filter_string);
                has_var_string = wildcard->matches_type(LiteralType::VarStringT);
                matches_var_string = !m_expr_var_match_map.at(expr.get())->empty();
            }

            if (filter->get_operation() == FilterOperation::EQ) {
                if (false == matches_clp_string) {
                    wildcard->remove_matching_type(LiteralType::ClpStringT);
                }
                if (false == matches_var_string) {
                    wildcard->remove_matching_type(LiteralType::VarStringT);
                }

                if (has_other) {
                    return EvaluatedValue::Unknown;
                }

                if (has_clp_string || has_var_string) {
                    if ((!has_clp_string || (has_clp_string && !matches_clp_string))
                        && (!has_var_string || (has_var_string && !matches_var_string)))
                    {
                        return filter->is_inverted() ? EvaluatedValue::True : EvaluatedValue::False;
                    }
                }
            } else if (filter->get_operation() == FilterOperation::NEQ) {
                if (has_clp_string && !matches_clp_string || has_var_string && !matches_var_string)
                {
                    return filter->is_inverted() ? EvaluatedValue::False : EvaluatedValue::True;
                } else if (false == has_clp_string && false == has_var_string && !has_other) {
                    return EvaluatedValue::False;
                }
            } else {
                // FIXME: throw
                return EvaluatedValue::False;
            }
            return EvaluatedValue::Unknown;
        } else if (filter->get_column()->matches_type(LiteralType::ClpStringT)) {
            std::string filter_string;
            filter->get_operand()->as_clp_string(filter_string, filter->get_operation());

            // set up string query for this filter
            m_expr_clp_query[expr.get()] = &m_string_query_map.at(filter_string);

            // use string queries to potentially propagate known result
            if (m_expr_clp_query.at(expr.get())->get_sub_queries().empty()
                && !m_expr_clp_query.at(expr.get())->search_string_matches_all())
            {
                // If filter can not match then return it's guaranteed value based on
                // whether the filter is inverted and whether the operation was == or !=
                if (filter->get_operation() == FilterOperation::EQ) {
                    return filter->is_inverted() ? EvaluatedValue::True : EvaluatedValue::False;
                } else if (filter->get_operation() == FilterOperation::NEQ) {
                    return filter->is_inverted() ? EvaluatedValue::False : EvaluatedValue::True;
                }
                // FIXME: throw
                return EvaluatedValue::False;
            } else {
                return EvaluatedValue::Unknown;
            }
        } else if (filter->get_column()->matches_type(LiteralType::VarStringT)) {
            std::string filter_string;
            filter->get_operand()->as_var_string(filter_string, filter->get_operation());

            // set up string query for this filter
            m_expr_var_match_map[expr.get()] = &m_string_var_match_map.at(filter_string);

            // use string queries to potentially propagate known result
            if (m_expr_var_match_map.at(expr.get())->empty()) {
                // If filter can not match then return it's guaranteed value based on
                // whether the filter is inverted and whether the operation was == or !=
                if (filter->get_operation() == FilterOperation::EQ) {
                    return filter->is_inverted() ? EvaluatedValue::True : EvaluatedValue::False;
                } else if (filter->get_operation() == FilterOperation::NEQ) {
                    return filter->is_inverted() ? EvaluatedValue::False : EvaluatedValue::True;
                }
                // FIXME: throw
                return EvaluatedValue::False;
            } else {
                return EvaluatedValue::Unknown;
            }
        } else {
            return EvaluatedValue::Unknown;
        }
    }

    return EvaluatedValue::Unknown;
}

bool Output::evaluate_epoch_date_filter(
        FilterOperation op,
        DateStringColumnReader* reader,
        std::shared_ptr<Literal>& operand
) {
    if (FilterOperation::EXISTS == op || FilterOperation::NEXISTS == op) {
        return true;
    }

    int64_t op_value;
    if (false == operand->as_int(op_value, op)) {
        return false;
    }

    return evaluate_int_filter_core(op, reader->get_encoded_time(m_cur_message), op_value);
}
}  // namespace clp_s::search<|MERGE_RESOLUTION|>--- conflicted
+++ resolved
@@ -130,7 +130,6 @@
     m_reader = reader;
     m_schema = schema_id;
 
-<<<<<<< HEAD
     m_clp_string_readers.clear();
     m_var_string_readers.clear();
     m_datestring_readers.clear();
@@ -155,27 +154,6 @@
             } else if (nullptr != date_reader) {
                 // Datestring readers with a given column ID are guaranteed not to repeat
                 m_datestring_readers.emplace(column_id, date_reader);
-=======
-    m_searched_columns.clear();
-    m_other_columns.clear();
-
-    for (auto& column : columns) {
-        ClpStringColumnReader* clp_reader = dynamic_cast<ClpStringColumnReader*>(column.second);
-        VariableStringColumnReader* var_reader
-                = dynamic_cast<VariableStringColumnReader*>(column.second);
-        if (m_match.schema_searches_against_column(schema_id, column.first)) {
-            if (clp_reader != nullptr && clp_reader->get_type() == NodeType::CLPSTRING) {
-                m_clp_string_readers[column.first] = clp_reader;
-                m_other_columns.push_back(column.second);
-            } else if (var_reader != nullptr && var_reader->get_type() == NodeType::VARSTRING) {
-                m_var_string_readers[column.first] = var_reader;
-                m_other_columns.push_back(column.second);
-            } else if (auto date_column_reader
-                       = dynamic_cast<DateStringColumnReader*>(column.second))
-            {
-                m_datestring_readers[column.first] = date_column_reader;
-                m_other_columns.push_back(column.second);
->>>>>>> ffdf1cad
             } else {
                 m_basic_readers[column_id].push_back(column_reader);
             }
