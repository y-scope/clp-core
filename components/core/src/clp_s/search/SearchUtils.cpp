#include "SearchUtils.hpp"

#include <cmath>

namespace clp_s::search {
void splice_into(
        std::shared_ptr<Expression> const& parent,
        std::shared_ptr<Expression> const& child,
        OpList::iterator location
) {
    for (auto it = child->op_begin(); it != child->op_end(); it++) {
        auto sub_expr = std::static_pointer_cast<Expression>(*it);
        sub_expr->set_parent(parent.get());
    }
    parent->get_op_list().splice(location, child->get_op_list());
}

// TODO: make sure to handle Object types correctly
LiteralType node_to_literal_type(NodeType type) {
    switch (type) {
        case NodeType::INTEGER:
            return LiteralType::IntegerT;
        case NodeType::FLOAT:
            return LiteralType::FloatT;
        case NodeType::CLPSTRING:
            return LiteralType::ClpStringT;
        case NodeType::VARSTRING:
            return LiteralType::VarStringT;
        case NodeType::BOOLEAN:
            return LiteralType::BooleanT;
        case NodeType::ARRAY:
            return LiteralType::ArrayT;
        case NodeType::NULLVALUE:
            return LiteralType::NullT;
        case NodeType::DATESTRING:
            return LiteralType::EpochDateT;
<<<<<<< HEAD
=======
        case NodeType::FLOATDATESTRING:
            return LiteralType::FloatDateT;
        case NodeType::UNKNOWN:
>>>>>>> 59b2c224
        default:
            return LiteralType::UnknownT;
    }
}

bool double_as_int(double in, FilterOperation op, int64_t& out) {
    switch (op) {
        case FilterOperation::EQ:
            out = static_cast<int64_t>(in);
            return in == static_cast<double>(out);
        case FilterOperation::LT:
        case FilterOperation::GTE:
            out = std::ceil(in);
        case FilterOperation::GT:
        case FilterOperation::LTE:
            out = std::floor(in);
        default:
            out = static_cast<int64_t>(in);
    }
    return true;
}

bool wildcard_match(std::string_view s, std::string_view p) {
    size_t i, j, star, last;
    i = j = 0;
    star = last = -1;

    while (i < s.length()) {
        if (j < p.length() && (s[i] == p[j] || p[j] == '?')) {
            ++i;
            ++j;
        } else if (j < p.length() && p[j] == '*') {
            star = j++;
            last = i;
        } else if (star != -1) {
            i = last++;
            j = star + 1;
        } else {
            return false;
        }
    }

    while (j < p.length() && p[j] == '*') {
        ++j;
    }

    return j == p.length();
}
}  // namespace clp_s::search<|MERGE_RESOLUTION|>--- conflicted
+++ resolved
@@ -34,12 +34,7 @@
             return LiteralType::NullT;
         case NodeType::DATESTRING:
             return LiteralType::EpochDateT;
-<<<<<<< HEAD
-=======
-        case NodeType::FLOATDATESTRING:
-            return LiteralType::FloatDateT;
         case NodeType::UNKNOWN:
->>>>>>> 59b2c224
         default:
             return LiteralType::UnknownT;
     }
