#ifndef CLP_S_ARCHIVEREADER_HPP
#define CLP_S_ARCHIVEREADER_HPP

#include <map>
#include <set>
#include <span>
#include <string_view>
#include <utility>

#include <boost/filesystem.hpp>

#include "DictionaryReader.hpp"
#include "ReaderUtils.hpp"
#include "SchemaReader.hpp"
#include "TimestampDictionaryReader.hpp"
#include "Utils.hpp"

namespace clp_s {
class ArchiveReader {
public:
    class OperationFailed : public TraceableException {
    public:
        // Constructors
        OperationFailed(ErrorCode error_code, char const* const filename, int line_number)
                : TraceableException(error_code, filename, line_number) {}
    };

    // Constructor
    ArchiveReader() : m_is_open(false) {}

    /**
     * Opens an archive for reading.
     * @param archives_dir
     * @param archive_id
     */
    void open(std::string_view archives_dir, std::string_view archive_id);

    /**
     * Reads the dictionaries and metadata.
     */
    void read_dictionaries_and_metadata();

    /**
     * Reads the variable dictionary from the archive.
     * @param lazy
     * @return the variable dictionary reader
     */
    std::shared_ptr<VariableDictionaryReader> read_variable_dictionary(bool lazy = false) {
        m_var_dict->read_new_entries(lazy);
        return m_var_dict;
    }

    /**
     * Reads the log type dictionary from the archive.
     * @param lazy
     * @return the log type dictionary reader
     */
    std::shared_ptr<LogTypeDictionaryReader> read_log_type_dictionary(bool lazy = false) {
        m_log_dict->read_new_entries(lazy);
        return m_log_dict;
    }

    /**
     * Reads the array dictionary from the archive.
     * @param lazy
     * @return the array dictionary reader
     */
    std::shared_ptr<LogTypeDictionaryReader> read_array_dictionary(bool lazy = false) {
        m_array_dict->read_new_entries(lazy);
        return m_array_dict;
    }

    /**
     * Reads the metadata from the archive.
     */
    void read_metadata();

    /**
     * Reads the local timestamp dictionary from the archive.
     * @return the timestamp dictionary reader
     */
    std::shared_ptr<TimestampDictionaryReader> read_timestamp_dictionary() {
        m_timestamp_dict->read_new_entries();
        return m_timestamp_dict;
    }

    /**
     * Reads a table from the archive.
     * @param schema_id
     * @param should_extract_timestamp
     * @param should_marshal_records
     * @return the schema reader
     */
    SchemaReader&
    read_table(int32_t schema_id, bool should_extract_timestamp, bool should_marshal_records);

<<<<<<< HEAD
    /**
     * Loads all of the tables in the archive and returns SchemaReaders for them.
     * @return the schema readers for every table in the archive
     */
    std::vector<std::shared_ptr<SchemaReader>> read_all_tables();
=======
    std::string_view get_archive_id() { return m_archive_id; }
>>>>>>> eedbd204

    std::shared_ptr<VariableDictionaryReader> get_variable_dictionary() { return m_var_dict; }

    std::shared_ptr<LogTypeDictionaryReader> get_log_type_dictionary() { return m_log_dict; }

    std::shared_ptr<LogTypeDictionaryReader> get_array_dictionary() { return m_array_dict; }

    std::shared_ptr<TimestampDictionaryReader> get_timestamp_dictionary() {
        return m_timestamp_dict;
    }

    std::shared_ptr<SchemaTree> get_schema_tree() { return m_schema_tree; }

    std::shared_ptr<ReaderUtils::SchemaMap> get_schema_map() { return m_schema_map; }

    /**
     * Writes decoded messages to a file.
     * @param writer
     */
    void store(FileWriter& writer);

    /**
     * Closes the archive.
     */
    void close();

    /**
     * @return The schema ids in the archive. It also defines the order that tables should be read
     * in to avoid seeking backwards.
     */
    [[nodiscard]] std::vector<int32_t> const& get_schema_ids() const { return m_schema_ids; }

private:
    /**
     * Initializes a schema reader passed by reference to become a reader for a given schema.
     * @param reader
     * @param schema_id
     * @param should_extract_timestamp
     * @param should_marshal_records
     */
    void initialize_schema_reader(
            SchemaReader& reader,
            int32_t schema_id,
            bool should_extract_timestamp,
            bool should_marshal_records
    );

    /**
     * Appends a column to the schema reader.
     * @param reader
     * @param column_id
     * @return a pointer to the newly appended column reader or nullptr if no column reader was
     * created
     */
    BaseColumnReader* append_reader_column(SchemaReader& reader, int32_t column_id);

    /**
     * Appends columns for the entire schema of an unordered object.
     * @param reader
     * @param mst_subtree_root_node_id
     * @param schema_ids
     * @param should_marshal_records
     */
    void append_unordered_reader_columns(
            SchemaReader& reader,
            int32_t mst_subtree_root_node_id,
            std::span<int32_t> schema_ids,
            bool should_marshal_records
    );

    bool m_is_open;
    std::string m_archive_id;
    std::shared_ptr<VariableDictionaryReader> m_var_dict;
    std::shared_ptr<LogTypeDictionaryReader> m_log_dict;
    std::shared_ptr<LogTypeDictionaryReader> m_array_dict;
    std::shared_ptr<TimestampDictionaryReader> m_timestamp_dict;

    std::shared_ptr<SchemaTree> m_schema_tree;
    std::shared_ptr<ReaderUtils::SchemaMap> m_schema_map;
    std::vector<int32_t> m_schema_ids;
    std::map<int32_t, SchemaReader::TableMetadata> m_id_to_table_metadata;

    FileReader m_tables_file_reader;
    FileReader m_table_metadata_file_reader;
    ZstdDecompressor m_tables_decompressor;
    ZstdDecompressor m_table_metadata_decompressor;
    SchemaReader m_schema_reader;
};
}  // namespace clp_s

#endif  // CLP_S_ARCHIVEREADER_HPP<|MERGE_RESOLUTION|>--- conflicted
+++ resolved
@@ -94,15 +94,13 @@
     SchemaReader&
     read_table(int32_t schema_id, bool should_extract_timestamp, bool should_marshal_records);
 
-<<<<<<< HEAD
     /**
      * Loads all of the tables in the archive and returns SchemaReaders for them.
      * @return the schema readers for every table in the archive
      */
     std::vector<std::shared_ptr<SchemaReader>> read_all_tables();
-=======
+
     std::string_view get_archive_id() { return m_archive_id; }
->>>>>>> eedbd204
 
     std::shared_ptr<VariableDictionaryReader> get_variable_dictionary() { return m_var_dict; }
 
