--- conflicted
+++ resolved
@@ -64,11 +64,9 @@
 
     std::optional<epochtime_t> get_search_end_ts() const { return m_search_end_ts; }
 
-<<<<<<< HEAD
     bool get_ignore_case() const { return m_ignore_case; }
-=======
+
     std::string const& get_archive_id() const { return m_archive_id; }
->>>>>>> 6d3019c0
 
     std::optional<clp::GlobalMetadataDBConfig> const& get_metadata_db_config() const {
         return m_metadata_db_config;
@@ -111,13 +109,10 @@
     std::string m_query;
     std::optional<epochtime_t> m_search_begin_ts;
     std::optional<epochtime_t> m_search_end_ts;
-<<<<<<< HEAD
     bool m_ignore_case{false};
-=======
 
     // Decompression and search variables
     std::string m_archive_id;
->>>>>>> 6d3019c0
 };
 }  // namespace clp_s
 
