#ifndef CLP_S_COLUMNREADER_HPP
#define CLP_S_COLUMNREADER_HPP

#include <string>
#include <variant>

#include "DictionaryReader.hpp"
#include "SchemaTree.hpp"
#include "TimestampDictionaryReader.hpp"
#include "Utils.hpp"
#include "ZstdDecompressor.hpp"

namespace clp_s {
class BaseColumnReader {
public:
    class OperationFailed : public TraceableException {
    public:
        // Constructors
        OperationFailed(ErrorCode error_code, char const* const filename, int line_number)
                : TraceableException(error_code, filename, line_number) {}
    };

    // Constructor
    BaseColumnReader(std::string name, int32_t id) : m_name(std::move(name)), m_id(id) {}

    // Destructor
    virtual ~BaseColumnReader() = default;

    /**
     * Reads the column from the disk
     * @param decompressor
     * @param num_messages
     */
    virtual void load(ZstdDecompressor& decompressor, uint64_t num_messages) = 0;

    std::string get_name() const { return m_name; }

    int32_t get_id() const { return m_id; }

    virtual NodeType get_type() { return NodeType::UNKNOWN; }

    /**
     * Extracts a value of the column
     * @param cur_message
     * @return Value
     */
    virtual std::variant<int64_t, double, std::string, uint8_t> extract_value(uint64_t cur_message)
            = 0;

private:
    std::string m_name;
    int32_t m_id;
};

class Int64ColumnReader : public BaseColumnReader {
public:
    // Constructor
    explicit Int64ColumnReader(std::string name, int32_t id)
            : BaseColumnReader(std::move(name), id) {}

    // Destructor
    ~Int64ColumnReader() override = default;

    // Methods inherited from BaseColumnReader
    void load(ZstdDecompressor& decompressor, uint64_t num_messages) override;

    NodeType get_type() override { return NodeType::INTEGER; }

    std::variant<int64_t, double, std::string, uint8_t> extract_value(uint64_t cur_message
    ) override;

private:
    std::unique_ptr<int64_t[]> m_values;
};

class FloatColumnReader : public BaseColumnReader {
public:
    // Constructor
    explicit FloatColumnReader(std::string name, int32_t id)
            : BaseColumnReader(std::move(name), id) {}

    // Destructor
    ~FloatColumnReader() override = default;

    // Methods inherited from BaseColumnReader
    void load(ZstdDecompressor& decompressor, uint64_t num_messages) override;

    NodeType get_type() override { return NodeType::FLOAT; }

    std::variant<int64_t, double, std::string, uint8_t> extract_value(uint64_t cur_message
    ) override;

private:
    std::unique_ptr<double[]> m_values;
};

class BooleanColumnReader : public BaseColumnReader {
public:
    // Constructor
    explicit BooleanColumnReader(std::string name, int32_t id)
            : BaseColumnReader(std::move(name), id) {}

    // Destructor
    ~BooleanColumnReader() override = default;

    // Methods inherited from BaseColumnReader
    void load(ZstdDecompressor& decompressor, uint64_t num_messages) override;

    NodeType get_type() override { return NodeType::BOOLEAN; }

    std::variant<int64_t, double, std::string, uint8_t> extract_value(uint64_t cur_message
    ) override;

private:
    std::unique_ptr<uint8_t[]> m_values;
};

class ClpStringColumnReader : public BaseColumnReader {
public:
    // Constructor
    ClpStringColumnReader(
            std::string const& name,
            int32_t id,
            std::shared_ptr<VariableDictionaryReader> var_dict,
            std::shared_ptr<LogTypeDictionaryReader> log_dict,
            bool is_array = false
    )
            : BaseColumnReader(name, id),
              m_var_dict(std::move(var_dict)),
              m_log_dict(std::move(log_dict)),
              m_is_array(is_array) /*, encoded_vars_index_(0)*/ {}

    // Destructor
    ~ClpStringColumnReader() override = default;

    // Methods inherited from BaseColumnReader
    void load(ZstdDecompressor& decompressor, uint64_t num_messages) override;

    NodeType get_type() override { return m_is_array ? NodeType::ARRAY : NodeType::CLPSTRING; }

    std::variant<int64_t, double, std::string, uint8_t> extract_value(uint64_t cur_message
    ) override;

    /**
     * Gets the encoded id of the variable
     * @param cur_message
     * @return The encoded logtype id
     */
    int64_t get_encoded_id(uint64_t cur_message);

    /**
     * Gets the encoded variables
     * @param cur_message
     * @return Encoded variables in a span
     */
    Span<int64_t> get_encoded_vars(uint64_t cur_message);

private:
    std::shared_ptr<VariableDictionaryReader> m_var_dict;
    std::shared_ptr<LogTypeDictionaryReader> m_log_dict;

    std::unique_ptr<int64_t[]> m_logtypes;
    std::unique_ptr<int64_t[]> m_encoded_vars;
    // size_t encoded_vars_index_;

    bool m_is_array;
};

class VariableStringColumnReader : public BaseColumnReader {
public:
    // Constructor
    VariableStringColumnReader(
            std::string const& name,
            int32_t id,
            std::shared_ptr<VariableDictionaryReader> var_dict
    )
            : BaseColumnReader(name, id),
              m_var_dict(std::move(var_dict)) {}

    // Destructor
    ~VariableStringColumnReader() override = default;

    // Methods inherited from BaseColumnReader
    void load(ZstdDecompressor& decompressor, uint64_t num_messages) override;

    NodeType get_type() override { return NodeType::VARSTRING; }

    std::variant<int64_t, double, std::string, uint8_t> extract_value(uint64_t cur_message
    ) override;

    /**
     * Gets the encoded id of the variable
     * @param cur_message
     * @return The encoded logtype id
     */
    int64_t get_variable_id(uint64_t cur_message);

private:
    std::shared_ptr<VariableDictionaryReader> m_var_dict;

    std::unique_ptr<int64_t[]> m_variables;
};

class DateStringColumnReader : public BaseColumnReader {
public:
    // Constructor
    DateStringColumnReader(
            std::string const& name,
            int32_t id,
            std::shared_ptr<TimestampDictionaryReader> timestamp_dict
    )
            : BaseColumnReader(name, id),
              m_timestamp_dict(std::move(timestamp_dict)) {}

    // Destructor
    ~DateStringColumnReader() override = default;

    // Methods inherited from BaseColumnReader
    void load(ZstdDecompressor& decompressor, uint64_t num_messages) override;

    NodeType get_type() override { return NodeType::DATESTRING; }

    std::variant<int64_t, double, std::string, uint8_t> extract_value(uint64_t cur_message
    ) override;

    /**
     * @param cur_message
     * @return The encoded time in epoch time
     */
    epochtime_t get_encoded_time(uint64_t cur_message);

private:
    std::shared_ptr<TimestampDictionaryReader> m_timestamp_dict;

    std::unique_ptr<int64_t[]> m_timestamps;
    std::unique_ptr<int64_t[]> m_timestamp_encodings;
};
<<<<<<< HEAD
=======

class FloatDateStringColumnReader : public BaseColumnReader {
public:
    // Constructor
    FloatDateStringColumnReader(std::string const& name, int32_t id) : BaseColumnReader(name, id) {}

    // Destructor
    ~FloatDateStringColumnReader() override = default;

    // Methods inherited from BaseColumnReader
    void load(ZstdDecompressor& decompressor, uint64_t num_messages) override;

    NodeType get_type() override { return NodeType::FLOATDATESTRING; }

    std::variant<int64_t, double, std::string, uint8_t> extract_value(uint64_t cur_message
    ) override;

    /**
     * @param cur_message
     * @return The encoded time in float epoch time
     */
    double get_encoded_time(uint64_t cur_message);

private:
    std::unique_ptr<double[]> m_timestamps;
};
>>>>>>> 59b2c224
}  // namespace clp_s

#endif  // CLP_S_COLUMNREADER_HPP<|MERGE_RESOLUTION|>--- conflicted
+++ resolved
@@ -235,35 +235,6 @@
     std::unique_ptr<int64_t[]> m_timestamps;
     std::unique_ptr<int64_t[]> m_timestamp_encodings;
 };
-<<<<<<< HEAD
-=======
-
-class FloatDateStringColumnReader : public BaseColumnReader {
-public:
-    // Constructor
-    FloatDateStringColumnReader(std::string const& name, int32_t id) : BaseColumnReader(name, id) {}
-
-    // Destructor
-    ~FloatDateStringColumnReader() override = default;
-
-    // Methods inherited from BaseColumnReader
-    void load(ZstdDecompressor& decompressor, uint64_t num_messages) override;
-
-    NodeType get_type() override { return NodeType::FLOATDATESTRING; }
-
-    std::variant<int64_t, double, std::string, uint8_t> extract_value(uint64_t cur_message
-    ) override;
-
-    /**
-     * @param cur_message
-     * @return The encoded time in float epoch time
-     */
-    double get_encoded_time(uint64_t cur_message);
-
-private:
-    std::unique_ptr<double[]> m_timestamps;
-};
->>>>>>> 59b2c224
 }  // namespace clp_s
 
 #endif  // CLP_S_COLUMNREADER_HPP