#include "ArchiveWriter.hpp"

#include <algorithm>

#include <json/single_include/nlohmann/json.hpp>

#include "archive_constants.hpp"
#include "Defs.hpp"
#include "SchemaTree.hpp"

namespace clp_s {
void ArchiveWriter::open(ArchiveWriterOption const& option) {
    m_id = boost::uuids::to_string(option.id);
    m_compression_level = option.compression_level;
    m_print_archive_stats = option.print_archive_stats;
<<<<<<< HEAD
    m_single_file_archive = option.single_file_archive;
=======
    m_min_table_size = option.min_table_size;
>>>>>>> 829013bc
    auto archive_path = boost::filesystem::path(option.archives_dir) / m_id;

    boost::system::error_code boost_error_code;
    bool path_exists = boost::filesystem::exists(archive_path, boost_error_code);
    if (path_exists) {
        SPDLOG_ERROR("Archive path already exists: {}", archive_path.c_str());
        throw OperationFailed(ErrorCodeUnsupported, __FILENAME__, __LINE__);
    }

    m_archive_path = archive_path.string();
    if (false == boost::filesystem::create_directory(m_archive_path)) {
        throw OperationFailed(ErrorCodeErrno, __FILENAME__, __LINE__);
    }

    std::string var_dict_path = m_archive_path + constants::cArchiveVarDictFile;
    m_var_dict = std::make_shared<VariableDictionaryWriter>();
    m_var_dict->open(var_dict_path, m_compression_level, UINT64_MAX);

    std::string log_dict_path = m_archive_path + constants::cArchiveLogDictFile;
    m_log_dict = std::make_shared<LogTypeDictionaryWriter>();
    m_log_dict->open(log_dict_path, m_compression_level, UINT64_MAX);

    std::string array_dict_path = m_archive_path + constants::cArchiveArrayDictFile;
    m_array_dict = std::make_shared<LogTypeDictionaryWriter>();
    m_array_dict->open(array_dict_path, m_compression_level, UINT64_MAX);

    std::string timestamp_dict_path = m_archive_path + constants::cArchiveTimestampDictFile;
    m_timestamp_dict = std::make_shared<TimestampDictionaryWriter>();
    m_timestamp_dict->open(timestamp_dict_path, m_compression_level);
}

void ArchiveWriter::close() {
    auto var_dict_compressed_size = m_var_dict->close();
    auto log_dict_compressed_size = m_log_dict->close();
    auto array_dict_compressed_size = m_array_dict->close();
    auto timestamp_dict_compressed_size = m_timestamp_dict->close();
    auto schema_tree_compressed_size = m_schema_tree.store(m_archive_path, m_compression_level);
    auto schema_map_compressed_size = m_schema_map.store(m_archive_path, m_compression_level);
    auto [table_metadata_compressed_size, table_compressed_size] = store_tables();

    if (m_single_file_archive) {
        std::vector<ArchiveFileInfo> files{
                {constants::cArchiveSchemaTreeFile, schema_tree_compressed_size},
                {constants::cArchiveSchemaMapFile, schema_map_compressed_size},
                {constants::cArchiveTableMetadataFile, table_metadata_compressed_size},
                {constants::cArchiveVarDictFile, var_dict_compressed_size},
                {constants::cArchiveLogDictFile, log_dict_compressed_size},
                {constants::cArchiveArrayDictFile, array_dict_compressed_size},
                {constants::cArchiveTablesFile, table_compressed_size}
        };
        uint64_t offset = 0;
        for (auto& file : files) {
            uint64_t original_size = file.o;
            file.o = offset;
            offset += original_size;
        }
        write_single_file_archive(files);
    } else {
        m_compressed_size = var_dict_compressed_size + log_dict_compressed_size
                            + array_dict_compressed_size + timestamp_dict_compressed_size
                            + schema_tree_compressed_size + schema_map_compressed_size
                            + table_metadata_compressed_size + table_compressed_size;
    }

    if (m_metadata_db) {
        update_metadata_db();
    }

    if (m_print_archive_stats) {
        print_archive_stats();
    }

    m_id_to_schema_writer.clear();
    m_schema_tree.clear();
    m_schema_map.clear();
    m_encoded_message_size = 0UL;
    m_uncompressed_size = 0UL;
    m_compressed_size = 0UL;
}

void ArchiveWriter::write_single_file_archive(std::vector<ArchiveFileInfo> const& files) {
    std::string archive_path = m_archive_path + constants::cArchiveFile;
    FileWriter archive_writer;
    archive_writer.open(archive_path, FileWriter::OpenMode::CreateForWriting);

    write_archive_metadata(archive_writer, files);
    size_t metadata_section_size = archive_writer.get_pos() - sizeof(ArchiveHeader);
    write_archive_files(archive_writer, files);
    m_compressed_size = archive_writer.get_pos();
    write_archive_header(archive_writer, metadata_section_size);

    archive_writer.close();
}

void ArchiveWriter::write_archive_metadata(
        FileWriter& archive_writer,
        std::vector<ArchiveFileInfo> const& files
) {
    archive_writer.seek_from_begin(sizeof(ArchiveHeader));

    ZstdCompressor compressor;
    compressor.open(archive_writer, m_compression_level);
    compressor.write_numeric_value(static_cast<uint8_t>(3U));  // Number of packets

    // Write archive info
    ArchiveInfoPacket archive_info{.num_segments = 1};
    std::stringstream msgpack_buffer;
    msgpack::pack(msgpack_buffer, archive_info);
    std::string archive_info_str = msgpack_buffer.str();
    compressor.write_numeric_value(ArchiveMetadataPacketType::ArchiveInfo);
    compressor.write_numeric_value(static_cast<uint32_t>(archive_info_str.size()));
    compressor.write_string(archive_info_str);

    // Write archive file info
    ArchiveFileInfoPacket archive_file_info{.files{files}};
    msgpack_buffer = std::stringstream{};
    msgpack::pack(msgpack_buffer, archive_file_info);
    std::string archive_file_info_str = msgpack_buffer.str();
    compressor.write_numeric_value(ArchiveMetadataPacketType::ArchiveFileInfo);
    compressor.write_numeric_value(static_cast<uint32_t>(archive_file_info_str.size()));
    compressor.write_string(archive_file_info_str);

    // Write timestamp dictionary
    compressor.write_numeric_value(ArchiveMetadataPacketType::TimestampDictionary);
    std::string timestamp_dict_path = m_archive_path + constants::cArchiveTimestampDictFile;
    FileReader timestamp_dict_reader;
    ZstdDecompressor timestamp_dict_decompressor;
    timestamp_dict_reader.open(timestamp_dict_path);
    timestamp_dict_decompressor.open(timestamp_dict_reader, cReadBlockSize);

    std::string decompressed_buffer;
    char read_buffer[cReadBlockSize];
    while (true) {
        size_t num_bytes_read{0};
        ErrorCode error_code
                = timestamp_dict_decompressor.try_read(read_buffer, cReadBlockSize, num_bytes_read);
        if (ErrorCodeSuccess != error_code) {
            break;
        }
        decompressed_buffer.append(read_buffer, num_bytes_read);
    }
    timestamp_dict_decompressor.close();
    timestamp_dict_reader.close();
    compressor.write_numeric_value(static_cast<uint32_t>(decompressed_buffer.size()));
    compressor.write(decompressed_buffer.data(), decompressed_buffer.size());
    std::filesystem::remove(timestamp_dict_path);
    compressor.close();
}

void ArchiveWriter::write_archive_files(
        FileWriter& archive_writer,
        std::vector<ArchiveFileInfo> const& files
) {
    for (auto const& file : files) {
        std::string file_path = m_archive_path + file.n;
        FileReader reader;
        reader.open(file_path);
        char read_buffer[cReadBlockSize];
        while (true) {
            size_t num_bytes_read{0};
            ErrorCode const error_code
                    = reader.try_read(read_buffer, cReadBlockSize, num_bytes_read);
            if (ErrorCodeSuccess != error_code) {
                break;
            }
            archive_writer.write(read_buffer, num_bytes_read);
        }
        reader.close();
        boost::filesystem::remove(file_path);
    }
}

void ArchiveWriter::write_archive_header(FileWriter& archive_writer, size_t metadata_section_size) {
    ArchiveHeader header{
            .magic_number{0},
            .version
            = (cArchiveMajorVersion << 24) | (cArchiveMinorVersion << 16) | cArchivePatchVersion,
            .uncompressed_size = m_uncompressed_size,
            .compressed_size = m_compressed_size,
            .reserved_padding{0},
            .metadata_section_size = static_cast<uint32_t>(metadata_section_size),
            .compression_type = static_cast<uint16_t>(ArchiveCompressionType::Zstd),
            .padding = 0
    };
    std::memcpy(&header.magic_number, cStructuredSFAMagicNumber, sizeof(header.magic_number));
    archive_writer.seek_from_begin(0);
    archive_writer.write(reinterpret_cast<char const*>(&header), sizeof(header));
}

void ArchiveWriter::append_message(
        int32_t schema_id,
        Schema const& schema,
        ParsedMessage& message
) {
    SchemaWriter* schema_writer;
    auto it = m_id_to_schema_writer.find(schema_id);
    if (it != m_id_to_schema_writer.end()) {
        schema_writer = it->second;
    } else {
        schema_writer = new SchemaWriter();
        initialize_schema_writer(schema_writer, schema);
        m_id_to_schema_writer[schema_id] = schema_writer;
    }

    m_encoded_message_size += schema_writer->append_message(message);
}

size_t ArchiveWriter::get_data_size() {
    return m_log_dict->get_data_size() + m_var_dict->get_data_size() + m_array_dict->get_data_size()
           + m_encoded_message_size;
}

void ArchiveWriter::initialize_schema_writer(SchemaWriter* writer, Schema const& schema) {
    for (int32_t id : schema) {
        if (Schema::schema_entry_is_unordered_object(id)) {
            continue;
        }
        auto const& node = m_schema_tree.get_node(id);
        switch (node.get_type()) {
            case NodeType::Integer:
                writer->append_column(new Int64ColumnWriter(id));
                break;
            case NodeType::Float:
                writer->append_column(new FloatColumnWriter(id));
                break;
            case NodeType::ClpString:
                writer->append_column(new ClpStringColumnWriter(id, m_var_dict, m_log_dict));
                break;
            case NodeType::VarString:
                writer->append_column(new VariableStringColumnWriter(id, m_var_dict));
                break;
            case NodeType::Boolean:
                writer->append_column(new BooleanColumnWriter(id));
                break;
            case NodeType::UnstructuredArray:
                writer->append_column(new ClpStringColumnWriter(id, m_var_dict, m_array_dict));
                break;
            case NodeType::DateString:
                writer->append_column(new DateStringColumnWriter(id));
                break;
            case NodeType::StructuredArray:
            case NodeType::Object:
            case NodeType::NullValue:
            case NodeType::Unknown:
                break;
        }
    }
}

std::pair<size_t, size_t> ArchiveWriter::store_tables() {
    m_tables_file_writer.open(
            m_archive_path + constants::cArchiveTablesFile,
            FileWriter::OpenMode::CreateForWriting
    );
    m_table_metadata_file_writer.open(
            m_archive_path + constants::cArchiveTableMetadataFile,
            FileWriter::OpenMode::CreateForWriting
    );
    m_table_metadata_compressor.open(m_table_metadata_file_writer, m_compression_level);

    /**
     * Packed stream metadata schema
     * ------------------------------
     * Schema tables are packed into a series of compression streams. Each of those compression
     * streams is identified by a 64 bit stream id. In the first half of the metadata we identify
     * how many streams there are, and the offset into the file where each compression stream can
     * be found. In the second half of the metadata we record how many schema tables there are,
     * which compression stream they belong to, the offset into that compression stream where
     * they can be found, and how many messages that schema table contains.
     *
     * Section 1: Compression Streams Metadata
     * - Contains metadata about each compression stream.
     * - Structure:
     *   - Number of packed streams: <64-bit integer>
     *   - For each stream:
     *     - Offset into the file: <64-bit integer>
     *     - Uncompressed size: <64-bit integer>
     *   - Number of separate column schemas: <64-bit integer>
     *     It is always 0 in the current implementation.
     *   - Undefined section for separate column schemas, reserved for future support.
     *
     * Section 2: Schema Tables Metadata
     * - Contains metadata about schema tables associated with each compression stream.
     * - Structure:
     *   - Number of schema tables: <64-bit integer>
     *   - For each schema table:
     *     - Stream ID: <64-bit integer>
     *     - Offset into the stream: <64-bit integer>
     *     - Schema ID: <32-bit integer>
     *     - Number of messages: <64-bit integer>
     *
     * We buffer the first half of the metadata in the "stream_metadata" vector, and the second half
     * of the metadata in the "schema_metadata" vector as we compress the tables. The metadata is
     * flushed once all of the schema tables have been compressed.
     */
    using schema_map_it = decltype(m_id_to_schema_writer)::iterator;
    std::vector<schema_map_it> schemas;
    std::vector<StreamMetadata> stream_metadata;
    std::vector<SchemaMetadata> schema_metadata;

    schema_metadata.reserve(m_id_to_schema_writer.size());
    schemas.reserve(m_id_to_schema_writer.size());
    for (auto it = m_id_to_schema_writer.begin(); it != m_id_to_schema_writer.end(); ++it) {
        schemas.push_back(it);
    }
    auto comp = [](schema_map_it const& lhs, schema_map_it const& rhs) -> bool {
        return lhs->second->get_total_uncompressed_size()
               > rhs->second->get_total_uncompressed_size();
    };
    std::sort(schemas.begin(), schemas.end(), comp);

    uint64_t current_stream_offset = 0;
    uint64_t current_stream_id = 0;
    uint64_t current_table_file_offset = 0;
    m_tables_compressor.open(m_tables_file_writer, m_compression_level);
    for (auto it : schemas) {
        it->second->store(m_tables_compressor);
        schema_metadata.emplace_back(
                current_stream_id,
                current_stream_offset,
                it->first,
                it->second->get_num_messages()
        );
        current_stream_offset += it->second->get_total_uncompressed_size();
        delete it->second;

        if (current_stream_offset > m_min_table_size || schemas.size() == schema_metadata.size()) {
            stream_metadata.emplace_back(current_table_file_offset, current_stream_offset);
            m_tables_compressor.close();
            current_stream_offset = 0;
            ++current_stream_id;
            current_table_file_offset = m_tables_file_writer.get_pos();

            if (schemas.size() != schema_metadata.size()) {
                m_tables_compressor.open(m_tables_file_writer, m_compression_level);
            }
        }
    }

    m_table_metadata_compressor.write_numeric_value(stream_metadata.size());
    for (auto& stream : stream_metadata) {
        m_table_metadata_compressor.write_numeric_value(stream.file_offset);
        m_table_metadata_compressor.write_numeric_value(stream.uncompressed_size);
    }

    // The current implementation doesn't store large tables as separate columns, so this is always
    // zero.
    size_t const num_separate_column_schemas{0};
    m_table_metadata_compressor.write_numeric_value(num_separate_column_schemas);

    m_table_metadata_compressor.write_numeric_value(schema_metadata.size());
    for (auto& schema : schema_metadata) {
        m_table_metadata_compressor.write_numeric_value(schema.stream_id);
        m_table_metadata_compressor.write_numeric_value(schema.stream_offset);
        m_table_metadata_compressor.write_numeric_value(schema.schema_id);
        m_table_metadata_compressor.write_numeric_value(schema.num_messages);
    }
    m_table_metadata_compressor.close();

    auto table_metadata_compressed_size = m_table_metadata_file_writer.get_pos();
    auto table_compressed_size = m_tables_file_writer.get_pos();

    m_table_metadata_file_writer.close();
    m_tables_file_writer.close();

    return {table_metadata_compressed_size, table_compressed_size};
}

void ArchiveWriter::update_metadata_db() {
    m_metadata_db->open();
    clp::streaming_archive::ArchiveMetadata metadata(
            cArchiveFormatDevelopmentVersionFlag,
            "",
            0ULL
    );
    metadata.increment_static_compressed_size(m_compressed_size);
    metadata.increment_static_uncompressed_size(m_uncompressed_size);
    metadata.expand_time_range(
            m_timestamp_dict->get_begin_timestamp(),
            m_timestamp_dict->get_end_timestamp()
    );

    m_metadata_db->add_archive(m_id, metadata);
    m_metadata_db->close();
}

void ArchiveWriter::print_archive_stats() {
    nlohmann::json json_msg;
    json_msg["id"] = m_id;
    json_msg["uncompressed_size"] = m_uncompressed_size;
    json_msg["size"] = m_compressed_size;
    std::cout << json_msg.dump(-1, ' ', true, nlohmann::json::error_handler_t::ignore) << std::endl;
}
}  // namespace clp_s<|MERGE_RESOLUTION|>--- conflicted
+++ resolved
@@ -13,11 +13,8 @@
     m_id = boost::uuids::to_string(option.id);
     m_compression_level = option.compression_level;
     m_print_archive_stats = option.print_archive_stats;
-<<<<<<< HEAD
     m_single_file_archive = option.single_file_archive;
-=======
     m_min_table_size = option.min_table_size;
->>>>>>> 829013bc
     auto archive_path = boost::filesystem::path(option.archives_dir) / m_id;
 
     boost::system::error_code boost_error_code;
