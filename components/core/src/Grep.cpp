#include "Grep.hpp"

// C++ libraries
#include <algorithm>

// Project headers
#include "compressor_frontend/Constants.hpp"
#include "compressor_frontend/QueryParser.hpp"
#include "EncodedVariableInterpreter.hpp"
<<<<<<< HEAD
#include "Profiler.hpp"
#include "StringReader.hpp"
=======
>>>>>>> a458999c
#include "Utils.hpp"

using std::string;
using std::vector;
using streaming_archive::reader::Archive;
using streaming_archive::reader::File;
using streaming_archive::reader::Message;

// Local types
enum class SubQueryMatchabilityResult {
    MayMatch, // The subquery might match a message
    WontMatch, // The subquery has no chance of matching a message
    SupercedesAllSubQueries // The subquery will cause all messages to be matched
};

// Class representing a token in a query. It is used to interpret a token in user's search string.
class QueryToken {
public:
    // Constructors
    QueryToken (const string& query_string, size_t begin_pos, size_t end_pos, bool is_var);

    // Methods
    bool cannot_convert_to_non_dict_var () const;
    bool contains_wildcards () const;
    bool has_greedy_wildcard_in_middle () const;
    bool has_prefix_greedy_wildcard () const;
    bool has_suffix_greedy_wildcard () const;
    bool is_ambiguous_token () const;
    bool is_double_var () const;
    bool is_var () const;
    bool is_wildcard () const;

    size_t get_begin_pos () const;
    size_t get_end_pos () const;
    const string& get_value () const;

    bool change_to_next_possible_type ();

private:
    // Types
    // Type for the purpose of generating different subqueries. E.g., if a token is of type DictOrIntVar, it would generate a different subquery than
    // if it was of type Logtype.
    enum class Type {
        Wildcard,
        // Ambiguous indicates the token can be more than one of the types listed below
        Ambiguous,
        Logtype,
        DictOrIntVar,
        DoubleVar
    };

    // Variables
    bool m_cannot_convert_to_non_dict_var;
    bool m_contains_wildcards;
    bool m_has_greedy_wildcard_in_middle;
    bool m_has_prefix_greedy_wildcard;
    bool m_has_suffix_greedy_wildcard;

    size_t m_begin_pos;
    size_t m_end_pos;
    string m_value;

    // Type if variable has unambiguous type
    Type m_type;
    // Types if variable type is ambiguous
    vector<Type> m_possible_types;
    // Index of the current possible type selected for generating a subquery
    size_t m_current_possible_type_ix;
};

QueryToken::QueryToken (const string& query_string, const size_t begin_pos, const size_t end_pos, const bool is_var) : m_current_possible_type_ix(0) {
    m_begin_pos = begin_pos;
    m_end_pos = end_pos;
    m_value.assign(query_string, m_begin_pos, m_end_pos - m_begin_pos);

    // Set wildcard booleans and determine type
    if ("*" == m_value) {
        m_has_prefix_greedy_wildcard = true;
        m_has_suffix_greedy_wildcard = false;
        m_has_greedy_wildcard_in_middle = false;
        m_contains_wildcards = true;
        m_type = Type::Wildcard;
    } else {
        m_has_prefix_greedy_wildcard = ('*' == m_value[0]);
        m_has_suffix_greedy_wildcard = ('*' == m_value[m_value.length() - 1]);

        m_has_greedy_wildcard_in_middle = false;
        for (size_t i = 1; i < m_value.length() - 1; ++i) {
            if ('*' == m_value[i]) {
                m_has_greedy_wildcard_in_middle = true;
                break;
            }
        }

        m_contains_wildcards = (m_has_prefix_greedy_wildcard || m_has_suffix_greedy_wildcard || m_has_greedy_wildcard_in_middle);

        if (!is_var) {
            if (!m_contains_wildcards) {
                m_type = Type::Logtype;
            } else {
                m_type = Type::Ambiguous;
                m_possible_types.push_back(Type::Logtype);
                m_possible_types.push_back(Type::DictOrIntVar);
                m_possible_types.push_back(Type::DoubleVar);
            }
        } else {
            string value_without_wildcards = m_value;
            if (m_has_prefix_greedy_wildcard) {
                value_without_wildcards = value_without_wildcards.substr(1);
            }
            if (m_has_suffix_greedy_wildcard) {
                value_without_wildcards.resize(value_without_wildcards.length() - 1);
            }

            encoded_variable_t encoded_var;
            bool converts_to_non_dict_var = false;
            if (EncodedVariableInterpreter::convert_string_to_representable_integer_var(value_without_wildcards, encoded_var) ||
                EncodedVariableInterpreter::convert_string_to_representable_double_var(value_without_wildcards, encoded_var))
            {
                converts_to_non_dict_var = true;
            }

            if (!converts_to_non_dict_var) {
                // Dictionary variable
                m_type = Type::DictOrIntVar;
                m_cannot_convert_to_non_dict_var = true;
            } else {
                m_type = Type::Ambiguous;
                m_possible_types.push_back(Type::DictOrIntVar);
                m_possible_types.push_back(Type::DoubleVar);
                m_cannot_convert_to_non_dict_var = false;
            }
        }
    }
}

bool QueryToken::cannot_convert_to_non_dict_var () const {
    return m_cannot_convert_to_non_dict_var;
}

bool QueryToken::contains_wildcards () const {
    return m_contains_wildcards;
}

bool QueryToken::has_greedy_wildcard_in_middle () const {
    return m_has_greedy_wildcard_in_middle;
}

bool QueryToken::has_prefix_greedy_wildcard () const {
    return m_has_prefix_greedy_wildcard;
}

bool QueryToken::has_suffix_greedy_wildcard () const {
    return m_has_suffix_greedy_wildcard;
}

bool QueryToken::is_ambiguous_token () const {
    return Type::Ambiguous == m_type;
}

bool QueryToken::is_double_var () const {
    Type type;
    if (Type::Ambiguous == m_type) {
        type = m_possible_types[m_current_possible_type_ix];
    } else {
        type = m_type;
    }
    return Type::DoubleVar == type;
}

bool QueryToken::is_var () const {
    Type type;
    if (Type::Ambiguous == m_type) {
        type = m_possible_types[m_current_possible_type_ix];
    } else {
        type = m_type;
    }
    return (Type::DictOrIntVar == type || Type::DoubleVar == type);
}

bool QueryToken::is_wildcard () const {
    return Type::Wildcard == m_type;
}

size_t QueryToken::get_begin_pos () const {
    return m_begin_pos;
}

size_t QueryToken::get_end_pos () const {
    return m_end_pos;
}

const string& QueryToken::get_value () const {
    return m_value;
}

bool QueryToken::change_to_next_possible_type () {
    if (m_current_possible_type_ix < m_possible_types.size() - 1) {
        ++m_current_possible_type_ix;
        return true;
    } else {
        m_current_possible_type_ix = 0;
        return false;
    }
}

// Local prototypes
/**
 * Process a QueryToken that is definitely a variable
 * @param query_token
 * @param archive
 * @param ignore_case
 * @param sub_query
 * @param logtype
 * @return true if this token might match a message, false otherwise
 */
static bool process_var_token (const QueryToken& query_token, const Archive& archive, bool ignore_case, SubQuery& sub_query, string& logtype);
/**
 * Finds a message matching the given query
 * @param query
 * @param archive
 * @param matching_sub_query
 * @param compressed_file
 * @param compressed_msg
 * @return true on success, false otherwise
 */
static bool find_matching_message (const Query& query, Archive& archive, const SubQuery*& matching_sub_query, File& compressed_file, Message& compressed_msg);
/**
 * Generates logtypes and variables for subquery
 * @param archive
 * @param processed_search_string
 * @param query_tokens
 * @param ignore_case
 * @param sub_query
 * @return SubQueryMatchabilityResult::SupercedesAllSubQueries
 * @return SubQueryMatchabilityResult::WontMatch
 * @return SubQueryMatchabilityResult::MayMatch
 */
static SubQueryMatchabilityResult generate_logtypes_and_vars_for_subquery (const Archive& archive, string& processed_search_string,
                                                                           vector<QueryToken>& query_tokens, bool ignore_case, SubQuery& sub_query);

static bool process_var_token (const QueryToken& query_token, const Archive& archive, bool ignore_case, SubQuery& sub_query, string& logtype) {
    // Even though we may have a precise variable, we still fallback to decompressing to ensure that it is in the right place in the message
    sub_query.mark_wildcard_match_required();

    // Create QueryVar corresponding to token
    if (!query_token.contains_wildcards()) {
        if (EncodedVariableInterpreter::encode_and_search_dictionary(query_token.get_value(), archive.get_var_dictionary(), ignore_case, logtype,
                                                                     sub_query) == false)
        {
            // Variable doesn't exist in dictionary
            return false;
        }
    } else {
        if (query_token.has_prefix_greedy_wildcard()) {
            logtype += '*';
        }

        if (query_token.is_double_var()) {
            LogTypeDictionaryEntry::add_double_var(logtype);
        } else {
            LogTypeDictionaryEntry::add_non_double_var(logtype);

            if (query_token.cannot_convert_to_non_dict_var()) {
                // Must be a dictionary variable, so search variable dictionary
                if (!EncodedVariableInterpreter::wildcard_search_dictionary_and_get_encoded_matches(query_token.get_value(), archive.get_var_dictionary(),
                                                                                                    ignore_case, sub_query))
                {
                    // Variable doesn't exist in dictionary
                    return false;
                }
            }
        }

        if (query_token.has_suffix_greedy_wildcard()) {
            logtype += '*';
        }
    }

    return true;
}

static bool find_matching_message (const Query& query, Archive& archive, const SubQuery*& matching_sub_query, File& compressed_file, Message& compressed_msg) {
    if (query.contains_sub_queries()) {
        matching_sub_query = archive.find_message_matching_query(compressed_file, query, compressed_msg);
        if (nullptr == matching_sub_query) {
            return false;
        }
    } else if (query.get_search_begin_timestamp() > cEpochTimeMin || query.get_search_end_timestamp() < cEpochTimeMax) {
        bool found_msg = archive.find_message_in_time_range(compressed_file, query.get_search_begin_timestamp(), query.get_search_end_timestamp(),
                                                            compressed_msg);
        if (!found_msg) {
            return false;
        }
    } else {
        bool read_successful = archive.get_next_message(compressed_file, compressed_msg);
        if (!read_successful) {
            return false;
        }
    }

    return true;
}

SubQueryMatchabilityResult generate_logtypes_and_vars_for_subquery (const Archive& archive, string& processed_search_string, vector<QueryToken>& query_tokens,
                                                                    bool ignore_case, SubQuery& sub_query)
{
    size_t last_token_end_pos = 0;
    string logtype;
    for (const auto& query_token : query_tokens) {
        // Append from end of last token to beginning of this token, to logtype
        logtype.append(processed_search_string, last_token_end_pos, query_token.get_begin_pos() - last_token_end_pos);
        last_token_end_pos = query_token.get_end_pos();

        if (query_token.is_wildcard()) {
            logtype += '*';
        } else if (query_token.has_greedy_wildcard_in_middle()) {
            // Fallback to decompression + wildcard matching for now to avoid handling queries where the pieces of the token on either side of each wildcard
            // need to be processed as ambiguous tokens
            sub_query.mark_wildcard_match_required();
            if (!query_token.is_var()) {
                logtype += '*';
            } else {
                logtype += '*';
                LogTypeDictionaryEntry::add_non_double_var(logtype);
                logtype += '*';
            }
        } else {
            if (!query_token.is_var()) {
                logtype += query_token.get_value();
            } else if (!process_var_token(query_token, archive, ignore_case, sub_query, logtype)) {
                return SubQueryMatchabilityResult::WontMatch;
            }
        }
    }

    if (last_token_end_pos < processed_search_string.length()) {
        // Append from end of last token to end
        logtype.append(processed_search_string, last_token_end_pos, string::npos);
        last_token_end_pos = processed_search_string.length();
    }

    if ("*" == logtype) {
        // Logtype will match all messages
        return SubQueryMatchabilityResult::SupercedesAllSubQueries;
    }

    // Find matching logtypes
    std::unordered_set<const LogTypeDictionaryEntry*> possible_logtype_entries;
    archive.get_logtype_dictionary().get_entries_matching_wildcard_string(logtype, ignore_case, possible_logtype_entries);
    if (possible_logtype_entries.empty()) {
        return SubQueryMatchabilityResult::WontMatch;
    }
    sub_query.set_possible_logtypes(possible_logtype_entries);

    // Calculate the IDs of the segments that may contain results for the sub-query now that we've calculated the matching logtypes and variables
    sub_query.calculate_ids_of_matching_segments();

    return SubQueryMatchabilityResult::MayMatch;
}

bool Grep::process_raw_query (const Archive& archive, const string& search_string, epochtime_t search_begin_ts, epochtime_t search_end_ts, bool ignore_case,
                              Query& query, compressor_frontend::Lexer& forward_lexer, compressor_frontend::Lexer& reverse_lexer, bool use_heuristic)
{
    // Set properties which require no processing
    query.set_search_begin_timestamp(search_begin_ts);
    query.set_search_end_timestamp(search_end_ts);
    query.set_ignore_case(ignore_case);

    // Clean-up search string
    string processed_search_string = clean_up_wildcard_search_string(search_string);
    query.set_search_string(processed_search_string);

    // Replace non-greedy wildcards with greedy wildcards since we currently have no support for searching compressed files with non-greedy wildcards
    // SPDLOG_WARN("CLG currently does not support '?', replacing with '*'");
    std::replace(processed_search_string.begin(), processed_search_string.end(), '?', '*');
    // Clean-up in case any instances of "?*" or "*?" were changed into "**"
    processed_search_string = clean_up_wildcard_search_string(processed_search_string);

    // Split search_string into tokens with wildcards
    vector<QueryToken> query_tokens;
    size_t begin_pos = 0;
    size_t end_pos = 0;
    bool is_var;
    if (use_heuristic) {
        while (get_bounds_of_next_potential_var(processed_search_string, begin_pos, end_pos, is_var)) {
            query_tokens.emplace_back(processed_search_string, begin_pos, end_pos, is_var);
        }
    } else {
        while (get_bounds_of_next_potential_var(processed_search_string, begin_pos, end_pos, is_var, forward_lexer, reverse_lexer)) {
            query_tokens.emplace_back(processed_search_string, begin_pos, end_pos, is_var);
        }
    }

    // Get pointers to all ambiguous tokens. Exclude tokens with wildcards in the middle since we fall-back to decompression + wildcard matching for those.
    vector<QueryToken*> ambiguous_tokens;
    for (auto& query_token : query_tokens) {
        if (!query_token.has_greedy_wildcard_in_middle() && query_token.is_ambiguous_token()) {
            ambiguous_tokens.push_back(&query_token);
        }
    }

    // Generate a sub-query for each combination of ambiguous tokens
    // E.g., if there are two ambiguous tokens each of which could be a logtype or variable, we need to create:
    // - (token1 as logtype) (token2 as logtype)
    // - (token1 as logtype) (token2 as var)
    // - (token1 as var) (token2 as logtype)
    // - (token1 as var) (token2 as var)
    SubQuery sub_query;
    string logtype;
    bool type_of_one_token_changed = true;
    while (type_of_one_token_changed) {
        sub_query.clear();

        // Compute logtypes and variables for query
        auto matchability = generate_logtypes_and_vars_for_subquery(archive, processed_search_string, query_tokens, query.get_ignore_case(), sub_query);
        switch (matchability) {
            case SubQueryMatchabilityResult::SupercedesAllSubQueries:
                // Clear all sub-queries since they will be superceded by this sub-query
                query.clear_sub_queries();

                // Since other sub-queries will be superceded by this one, we can stop processing now
                return true;
            case SubQueryMatchabilityResult::MayMatch:
                query.add_sub_query(sub_query);
                break;
            case SubQueryMatchabilityResult::WontMatch:
            default:
                // Do nothing
                break;
        }

        // Update combination of ambiguous tokens
        type_of_one_token_changed = false;
        for (auto* ambiguous_token : ambiguous_tokens) {
            if (ambiguous_token->change_to_next_possible_type()) {
                type_of_one_token_changed = true;
                break;
            }
        }
    }

    return query.contains_sub_queries();
}

bool Grep::process_raw_query (const Archive& archive, const string& search_string, epochtime_t search_begin_ts, epochtime_t search_end_ts, bool ignore_case,
                              Query& query, const std::unique_ptr<compressor_frontend::QueryParser>& parser) {
    // Set properties which require no processing
    query.set_search_begin_timestamp(search_begin_ts);
    query.set_search_end_timestamp(search_end_ts);
    query.set_ignore_case(ignore_case);




    /* query.set_search_string(processed_search_string); */


    return query.contains_sub_queries();
}

bool Grep::get_bounds_of_next_potential_var (const string& value, size_t& begin_pos, size_t& end_pos, bool& is_var) {
    const auto value_length = value.length();
    if (end_pos >= value_length) {
        return false;
    }

    is_var = false;
    bool contains_wildcard = false;
    while (false == is_var && false == contains_wildcard && begin_pos < value_length) {
        // Start search at end of last token
        begin_pos = end_pos;

        // Find next wildcard or non-delimiter
        bool is_escaped = false;
        for (; begin_pos < value_length; ++begin_pos) {
            char c = value[begin_pos];

            if (is_escaped) {
                is_escaped = false;

                if (false == is_delim(c)) {
                    // Found escaped non-delimiter, so reverse the index to retain the escape character
                    --begin_pos;
                    break;
                }
            } else if ('\\' == c) {
                // Escape character
                is_escaped = true;
            } else {
                if (is_wildcard(c)) {
                    contains_wildcard = true;
                    break;
                }
                if (false == is_delim(c)) {
                    break;
                }
            }
        }

        bool contains_decimal_digit = false;
        bool contains_alphabet = false;

        // Find next delimiter
        is_escaped = false;
        end_pos = begin_pos;
        for (; end_pos < value_length; ++end_pos) {
            char c = value[end_pos];

            if (is_escaped) {
                is_escaped = false;

                if (is_delim(c)) {
                    // Found escaped delimiter, so reverse the index to retain the escape character
                    --end_pos;
                    break;
                }
            } else if ('\\' == c) {
                // Escape character
                is_escaped = true;
            } else {
                if (is_wildcard(c)) {
                    contains_wildcard = true;
                } else if (is_delim(c)) {
                    // Found delimiter that's not also a wildcard
                    break;
                }
            }

            if (is_decimal_digit(c)) {
                contains_decimal_digit = true;
            } else if (is_alphabet(c)) {
                contains_alphabet = true;
            }
        }

        // Treat token as a definite variable if:
        // - it contains a decimal digit, or
        // - it could be a multi-digit hex value, or
        // - it's directly preceded by an equals sign and contains an alphabet without a wildcard between the equals sign and the first alphabet of the token
        if (contains_decimal_digit || could_be_multi_digit_hex_value(value, begin_pos, end_pos)) {
            is_var = true;
        } else if (begin_pos > 0 && '=' == value[begin_pos - 1] && contains_alphabet) {
            // Find first alphabet or wildcard in token
            is_escaped = false;
            bool found_wildcard_before_alphabet = false;
            for (auto i = begin_pos; i < end_pos; ++i) {
                auto c = value[i];

                if (is_escaped) {
                    is_escaped = false;

                    if (is_alphabet(c)) {
                        break;
                    }
                } else if ('\\' == c) {
                    // Escape character
                    is_escaped = true;
                } else if (is_wildcard(c)) {
                    found_wildcard_before_alphabet = true;
                    break;
                }
            }

            if (false == found_wildcard_before_alphabet) {
                is_var = true;
            }
        }
    }

    return (value_length != begin_pos);
}

bool
Grep::get_bounds_of_next_potential_var (const string& value, size_t& begin_pos, size_t& end_pos, bool& is_var, compressor_frontend::Lexer& forward_lexer, 
                                        compressor_frontend::Lexer& reverse_lexer) {
    const size_t value_length = value.length();
    if (end_pos >= value_length) {
        return false;
    }

    is_var = false;
    bool contains_wildcard = false;
    while (false == is_var && false == contains_wildcard && begin_pos < value_length) {
        // Start search at end of last token
        begin_pos = end_pos;

        // Find variable begin or wildcard
        bool is_escaped = false;
        for (; begin_pos < value_length; ++begin_pos) {
            char c = value[begin_pos];

            if (is_escaped) {
                if (forward_lexer.is_first_char(c)) {
                    // Found variable begin
                    break;
                }

                is_escaped = false;
            } else if ('\\' == c) {
                // Escape character
                is_escaped = true;
            } else {
                if (is_wildcard(c)) {
                    contains_wildcard = true;
                    break;
                }
                if (forward_lexer.is_first_char(c)) {
                    break;
                }
            }
        }

        bool contains_decimal_digit = false;

        // Find next delimiter
        is_escaped = false;
        end_pos = begin_pos;
        size_t last_wildcard_or_variable_end_pos = end_pos;
        for (; end_pos < value_length; ++end_pos) {
            char c = value[end_pos];

            if (is_escaped) {
                if (forward_lexer.is_delimiter(c)) {
                    // Found delimiter
                    break;
                }
                if (reverse_lexer.is_first_char(c)) {
                    last_wildcard_or_variable_end_pos = end_pos;
                }

                is_escaped = false;
            } else if ('\\' == c) {
                // Escape character
                is_escaped = true;
            } else {
                if (is_wildcard(c)) {
                    contains_wildcard = true;
                    last_wildcard_or_variable_end_pos = end_pos;
                } else if (reverse_lexer.is_first_char(c)) {
                    last_wildcard_or_variable_end_pos = end_pos;
                } else if (forward_lexer.is_delimiter(c)) {
                    // Found delimiter that's not also a wildcard
                    break;
                }
            }

            if ('0' <= c && c <= '9') {
                contains_decimal_digit = true;
            }
        }

        // Trim end if necessary
        if (last_wildcard_or_variable_end_pos + 1 < end_pos) {
            end_pos = last_wildcard_or_variable_end_pos + 1;
        }

        if (end_pos > begin_pos) {
            bool has_prefix_wildcard = ('*' == value[begin_pos]) || ('?' == value[begin_pos]);
            bool has_suffix_wildcard = ('*' == value[end_pos - 1]) || ('?' == value[begin_pos]);;
            bool has_wildcard_in_middle = false;
            for (size_t i = begin_pos + 1; i < end_pos - 1; ++i) {
                if (('*' == value[i] || '?' == value[i]) && value[i - 1] != '\\') {
                    has_wildcard_in_middle = true;
                    break;
                }
            }
            if (has_wildcard_in_middle || (has_prefix_wildcard && has_suffix_wildcard)) {
                // DO NOTHING
            } else if (has_suffix_wildcard) { //asdsas*
                StringReader stringReader;
                stringReader.open(value.substr(begin_pos, end_pos - begin_pos - 1));
                forward_lexer.reset(stringReader);
                compressor_frontend::Token token = forward_lexer.scan_with_wildcard(value[end_pos - 1]);
                if (token.m_type_ids->at(0) != (int) compressor_frontend::SymbolID::TokenUncaughtStringID &&
                    token.m_type_ids->at(0) != (int) compressor_frontend::SymbolID::TokenEndID) {
                    is_var = true;
                }
            } else if (has_prefix_wildcard) { // *asdas
                std::string value_reverse = value.substr(begin_pos + 1, end_pos - begin_pos - 1);
                std::reverse(value_reverse.begin(), value_reverse.end());
                StringReader stringReader;
                stringReader.open(value_reverse);
                reverse_lexer.reset(stringReader);
                compressor_frontend::Token token = reverse_lexer.scan_with_wildcard(value[begin_pos]);
                if (token.m_type_ids->at(0) != (int) compressor_frontend::SymbolID::TokenUncaughtStringID &&
                    token.m_type_ids->at(0) != (int)compressor_frontend::SymbolID::TokenEndID) {
                    is_var = true;
                }
            } else { // no wildcards
                StringReader stringReader;
                stringReader.open(value.substr(begin_pos, end_pos - begin_pos));
                forward_lexer.reset(stringReader);
                compressor_frontend::Token token = forward_lexer.scan();
                if (token.m_type_ids->at(0) != (int) compressor_frontend::SymbolID::TokenUncaughtStringID &&
                    token.m_type_ids->at(0) != (int) compressor_frontend::SymbolID::TokenEndID) {
                    is_var = true;
                }
            }
        }
    }
    return (value_length != begin_pos);
}

void Grep::calculate_sub_queries_relevant_to_file (const File& compressed_file, vector<Query>& queries) {
    if (compressed_file.is_in_segment()) {
        for (auto& query : queries) {
            query.make_sub_queries_relevant_to_segment(compressed_file.get_segment_id());
        }
    } else {
        for (auto& query : queries) {
            query.make_all_sub_queries_relevant();
        }
    }
}

size_t Grep::search_and_output (const Query& query, size_t limit, Archive& archive, File& compressed_file, OutputFunc output_func, void* output_func_arg) {
    size_t num_matches = 0;

    Message compressed_msg;
    string decompressed_msg;
    const string& orig_file_path = compressed_file.get_orig_path();
    while (num_matches < limit) {
        // Find matching message
        const SubQuery* matching_sub_query = nullptr;
        if (find_matching_message(query, archive, matching_sub_query, compressed_file, compressed_msg) == false) {
            break;
        }

        // Decompress match
        bool decompress_successful = archive.decompress_message(compressed_file, compressed_msg, decompressed_msg);
        if (!decompress_successful) {
            break;
        }

        // Perform wildcard match if required
        // Check if:
        // - Sub-query requires wildcard match, or
        // - no subqueries exist and the search string is not a match-all
        if ((query.contains_sub_queries() && matching_sub_query->wildcard_match_required()) ||
            (query.contains_sub_queries() == false && query.search_string_matches_all() == false))
        {
            bool matched = wildCardMatch(decompressed_msg, query.get_search_string(), query.get_ignore_case() == false);
            if (!matched) {
                continue;
            }
        }

        // Print match
        output_func(orig_file_path, compressed_msg, decompressed_msg, output_func_arg);
        ++num_matches;
    }

    return num_matches;
}

bool Grep::search_and_decompress (const Query& query, Archive& archive, File& compressed_file, Message& compressed_msg, string& decompressed_msg) {
    const string& orig_file_path = compressed_file.get_orig_path();

    bool matched = false;
    while (false == matched) {
        // Find matching message
        const SubQuery* matching_sub_query = nullptr;
        bool message_found = find_matching_message(query, archive, matching_sub_query, compressed_file, compressed_msg);
        if (false == message_found) {
            return false;
        }

        // Decompress match
        bool decompress_successful = archive.decompress_message(compressed_file, compressed_msg, decompressed_msg);
        if (false == decompress_successful) {
            return false;
        }

        // Perform wildcard match if required
        // Check if:
        // - Sub-query requires wildcard match, or
        // - no subqueries exist and the search string is not a match-all
        if ((query.contains_sub_queries() && matching_sub_query->wildcard_match_required()) ||
            (query.contains_sub_queries() == false && query.search_string_matches_all() == false))
        {
            matched = wildCardMatch(decompressed_msg, query.get_search_string(), query.get_ignore_case() == false);
        } else {
            matched = true;
        }
    }

    return true;
}

size_t Grep::search (const Query& query, size_t limit, Archive& archive, File& compressed_file) {
    size_t num_matches = 0;

    Message compressed_msg;
    string decompressed_msg;
    const string& orig_file_path = compressed_file.get_orig_path();
    while (num_matches < limit) {
        // Find matching message
        const SubQuery* matching_sub_query = nullptr;
        if (find_matching_message(query, archive, matching_sub_query, compressed_file, compressed_msg) == false) {
            break;
        }

        // Perform wildcard match if required
        // Check if:
        // - Sub-query requires wildcard match, or
        // - no subqueries exist and the search string is not a match-all
        if ((query.contains_sub_queries() && matching_sub_query->wildcard_match_required()) ||
            (query.contains_sub_queries() == false && query.search_string_matches_all() == false))
        {
            // Decompress match
            bool decompress_successful = archive.decompress_message(compressed_file, compressed_msg, decompressed_msg);
            if (!decompress_successful) {
                break;
            }

            bool matched = wildCardMatch(decompressed_msg, query.get_search_string(), query.get_ignore_case() == false);
            if (!matched) {
                continue;
            }
        }

        ++num_matches;
    }

    return num_matches;
}<|MERGE_RESOLUTION|>--- conflicted
+++ resolved
@@ -7,11 +7,7 @@
 #include "compressor_frontend/Constants.hpp"
 #include "compressor_frontend/QueryParser.hpp"
 #include "EncodedVariableInterpreter.hpp"
-<<<<<<< HEAD
-#include "Profiler.hpp"
 #include "StringReader.hpp"
-=======
->>>>>>> a458999c
 #include "Utils.hpp"
 
 using std::string;
@@ -586,7 +582,7 @@
 }
 
 bool
-Grep::get_bounds_of_next_potential_var (const string& value, size_t& begin_pos, size_t& end_pos, bool& is_var, compressor_frontend::Lexer& forward_lexer, 
+Grep::get_bounds_of_next_potential_var (const string& value, size_t& begin_pos, size_t& end_pos, bool& is_var, compressor_frontend::Lexer& forward_lexer,
                                         compressor_frontend::Lexer& reverse_lexer) {
     const size_t value_length = value.length();
     if (end_pos >= value_length) {
