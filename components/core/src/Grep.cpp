#include "Grep.hpp"

// C++ libraries
#include <algorithm>

// Project headers
#include "compressor_frontend/Constants.hpp"
#include "compressor_frontend/QueryParser.hpp"
#include "EncodedVariableInterpreter.hpp"
#include "StringReader.hpp"
#include "Utils.hpp"

using std::string;
using std::vector;
using streaming_archive::reader::Archive;
using streaming_archive::reader::File;
using streaming_archive::reader::Message;

// Local types
enum class SubQueryMatchabilityResult {
    MayMatch, // The subquery might match a message
    WontMatch, // The subquery has no chance of matching a message
    SupercedesAllSubQueries // The subquery will cause all messages to be matched
};

// Class representing a token in a query. It is used to interpret a token in user's search string.
class QueryToken {
public:
    // Constructors
    QueryToken (const string& query_string, size_t begin_pos, size_t end_pos, bool is_var);

    // Methods
    bool cannot_convert_to_non_dict_var () const;
    bool contains_wildcards () const;
    bool has_greedy_wildcard_in_middle () const;
    bool has_prefix_greedy_wildcard () const;
    bool has_suffix_greedy_wildcard () const;
    bool is_ambiguous_token () const;
    bool is_double_var () const;
    bool is_var () const;
    bool is_wildcard () const;

    size_t get_begin_pos () const;
    size_t get_end_pos () const;
    const string& get_value () const;

    bool change_to_next_possible_type ();

private:
    // Types
    // Type for the purpose of generating different subqueries. E.g., if a token is of type DictOrIntVar, it would generate a different subquery than
    // if it was of type Logtype.
    enum class Type {
        Wildcard,
        // Ambiguous indicates the token can be more than one of the types listed below
        Ambiguous,
        Logtype,
        DictOrIntVar,
        DoubleVar
    };

    // Variables
    bool m_cannot_convert_to_non_dict_var;
    bool m_contains_wildcards;
    bool m_has_greedy_wildcard_in_middle;
    bool m_has_prefix_greedy_wildcard;
    bool m_has_suffix_greedy_wildcard;

    size_t m_begin_pos;
    size_t m_end_pos;
    string m_value;

    // Type if variable has unambiguous type
    Type m_type;
    // Types if variable type is ambiguous
    vector<Type> m_possible_types;
    // Index of the current possible type selected for generating a subquery
    size_t m_current_possible_type_ix;
};

QueryToken::QueryToken (const string& query_string, const size_t begin_pos, const size_t end_pos, const bool is_var) : m_current_possible_type_ix(0) {
    m_begin_pos = begin_pos;
    m_end_pos = end_pos;
    m_value.assign(query_string, m_begin_pos, m_end_pos - m_begin_pos);

    // Set wildcard booleans and determine type
    if ("*" == m_value) {
        m_has_prefix_greedy_wildcard = true;
        m_has_suffix_greedy_wildcard = false;
        m_has_greedy_wildcard_in_middle = false;
        m_contains_wildcards = true;
        m_type = Type::Wildcard;
    } else {
        m_has_prefix_greedy_wildcard = ('*' == m_value[0]);
        m_has_suffix_greedy_wildcard = ('*' == m_value[m_value.length() - 1]);

        m_has_greedy_wildcard_in_middle = false;
        for (size_t i = 1; i < m_value.length() - 1; ++i) {
            if ('*' == m_value[i]) {
                m_has_greedy_wildcard_in_middle = true;
                break;
            }
        }

        m_contains_wildcards = (m_has_prefix_greedy_wildcard || m_has_suffix_greedy_wildcard || m_has_greedy_wildcard_in_middle);

        if (!is_var) {
            if (!m_contains_wildcards) {
                m_type = Type::Logtype;
            } else {
                m_type = Type::Ambiguous;
                m_possible_types.push_back(Type::Logtype);
                m_possible_types.push_back(Type::DictOrIntVar);
                m_possible_types.push_back(Type::DoubleVar);
            }
        } else {
            string value_without_wildcards = m_value;
            if (m_has_prefix_greedy_wildcard) {
                value_without_wildcards = value_without_wildcards.substr(1);
            }
            if (m_has_suffix_greedy_wildcard) {
                value_without_wildcards.resize(value_without_wildcards.length() - 1);
            }

            encoded_variable_t encoded_var;
            bool converts_to_non_dict_var = false;
            if (EncodedVariableInterpreter::convert_string_to_representable_integer_var(value_without_wildcards, encoded_var) ||
                EncodedVariableInterpreter::convert_string_to_representable_double_var(value_without_wildcards, encoded_var))
            {
                converts_to_non_dict_var = true;
            }

            if (!converts_to_non_dict_var) {
                // Dictionary variable
                m_type = Type::DictOrIntVar;
                m_cannot_convert_to_non_dict_var = true;
            } else {
                m_type = Type::Ambiguous;
                m_possible_types.push_back(Type::DictOrIntVar);
                m_possible_types.push_back(Type::DoubleVar);
                m_cannot_convert_to_non_dict_var = false;
            }
        }
    }
}

bool QueryToken::cannot_convert_to_non_dict_var () const {
    return m_cannot_convert_to_non_dict_var;
}

bool QueryToken::contains_wildcards () const {
    return m_contains_wildcards;
}

bool QueryToken::has_greedy_wildcard_in_middle () const {
    return m_has_greedy_wildcard_in_middle;
}

bool QueryToken::has_prefix_greedy_wildcard () const {
    return m_has_prefix_greedy_wildcard;
}

bool QueryToken::has_suffix_greedy_wildcard () const {
    return m_has_suffix_greedy_wildcard;
}

bool QueryToken::is_ambiguous_token () const {
    return Type::Ambiguous == m_type;
}

bool QueryToken::is_double_var () const {
    Type type;
    if (Type::Ambiguous == m_type) {
        type = m_possible_types[m_current_possible_type_ix];
    } else {
        type = m_type;
    }
    return Type::DoubleVar == type;
}

bool QueryToken::is_var () const {
    Type type;
    if (Type::Ambiguous == m_type) {
        type = m_possible_types[m_current_possible_type_ix];
    } else {
        type = m_type;
    }
    return (Type::DictOrIntVar == type || Type::DoubleVar == type);
}

bool QueryToken::is_wildcard () const {
    return Type::Wildcard == m_type;
}

size_t QueryToken::get_begin_pos () const {
    return m_begin_pos;
}

size_t QueryToken::get_end_pos () const {
    return m_end_pos;
}

const string& QueryToken::get_value () const {
    return m_value;
}

bool QueryToken::change_to_next_possible_type () {
    if (m_current_possible_type_ix < m_possible_types.size() - 1) {
        ++m_current_possible_type_ix;
        return true;
    } else {
        m_current_possible_type_ix = 0;
        return false;
    }
}

// Local prototypes
/**
 * Process a QueryToken that is definitely a variable
 * @param query_token
 * @param archive
 * @param ignore_case
 * @param sub_query
 * @param logtype
 * @return true if this token might match a message, false otherwise
 */
static bool process_var_token (const QueryToken& query_token, const Archive& archive, bool ignore_case, SubQuery& sub_query, string& logtype);
/**
 * Finds a message matching the given query
 * @param query
 * @param archive
 * @param matching_sub_query
 * @param compressed_file
 * @param compressed_msg
 * @return true on success, false otherwise
 */
static bool find_matching_message (const Query& query, Archive& archive, const SubQuery*& matching_sub_query, File& compressed_file, Message& compressed_msg);
/**
 * Generates logtypes and variables for subquery
 * @param archive
 * @param processed_search_string
 * @param query_tokens
 * @param ignore_case
 * @param sub_query
 * @return SubQueryMatchabilityResult::SupercedesAllSubQueries
 * @return SubQueryMatchabilityResult::WontMatch
 * @return SubQueryMatchabilityResult::MayMatch
 */
static SubQueryMatchabilityResult generate_logtypes_and_vars_for_subquery (const Archive& archive, string& processed_search_string,
                                                                           vector<QueryToken>& query_tokens, bool ignore_case, SubQuery& sub_query);

static bool process_var_token (const QueryToken& query_token, const Archive& archive, bool ignore_case, SubQuery& sub_query, string& logtype) {
    // Even though we may have a precise variable, we still fallback to decompressing to ensure that it is in the right place in the message
    sub_query.mark_wildcard_match_required();

    // Create QueryVar corresponding to token
    if (!query_token.contains_wildcards()) {
        if (EncodedVariableInterpreter::encode_and_search_dictionary(query_token.get_value(), archive.get_var_dictionary(), ignore_case, logtype,
                                                                     sub_query) == false)
        {
            // Variable doesn't exist in dictionary
            return false;
        }
    } else {
        if (query_token.has_prefix_greedy_wildcard()) {
            logtype += '*';
        }

        if (query_token.is_double_var()) {
            LogTypeDictionaryEntry::add_double_var(logtype);
        } else {
            LogTypeDictionaryEntry::add_non_double_var(logtype);

            if (query_token.cannot_convert_to_non_dict_var()) {
                // Must be a dictionary variable, so search variable dictionary
                if (!EncodedVariableInterpreter::wildcard_search_dictionary_and_get_encoded_matches(query_token.get_value(), archive.get_var_dictionary(),
                                                                                                    ignore_case, sub_query))
                {
                    // Variable doesn't exist in dictionary
                    return false;
                }
            }
        }

        if (query_token.has_suffix_greedy_wildcard()) {
            logtype += '*';
        }
    }

    return true;
}

static bool find_matching_message (const Query& query, Archive& archive, const SubQuery*& matching_sub_query, File& compressed_file, Message& compressed_msg) {
    if (query.contains_sub_queries()) {
        matching_sub_query = archive.find_message_matching_query(compressed_file, query, compressed_msg);
        if (nullptr == matching_sub_query) {
            return false;
        }
    } else if (query.get_search_begin_timestamp() > cEpochTimeMin || query.get_search_end_timestamp() < cEpochTimeMax) {
        bool found_msg = archive.find_message_in_time_range(compressed_file, query.get_search_begin_timestamp(), query.get_search_end_timestamp(),
                                                            compressed_msg);
        if (!found_msg) {
            return false;
        }
    } else {
        bool read_successful = archive.get_next_message(compressed_file, compressed_msg);
        if (!read_successful) {
            return false;
        }
    }

    return true;
}

SubQueryMatchabilityResult generate_logtypes_and_vars_for_subquery (const Archive& archive, string& processed_search_string, vector<QueryToken>& query_tokens,
                                                                    bool ignore_case, SubQuery& sub_query)
{
    size_t last_token_end_pos = 0;
    string logtype;
    for (const auto& query_token : query_tokens) {
        // Append from end of last token to beginning of this token, to logtype
        logtype.append(processed_search_string, last_token_end_pos, query_token.get_begin_pos() - last_token_end_pos);
        last_token_end_pos = query_token.get_end_pos();

        if (query_token.is_wildcard()) {
            logtype += '*';
        } else if (query_token.has_greedy_wildcard_in_middle()) {
            // Fallback to decompression + wildcard matching for now to avoid handling queries where the pieces of the token on either side of each wildcard
            // need to be processed as ambiguous tokens
            sub_query.mark_wildcard_match_required();
            if (!query_token.is_var()) {
                logtype += '*';
            } else {
                logtype += '*';
                LogTypeDictionaryEntry::add_non_double_var(logtype);
                logtype += '*';
            }
        } else {
            if (!query_token.is_var()) {
                logtype += query_token.get_value();
            } else if (!process_var_token(query_token, archive, ignore_case, sub_query, logtype)) {
                return SubQueryMatchabilityResult::WontMatch;
            }
        }
    }

    if (last_token_end_pos < processed_search_string.length()) {
        // Append from end of last token to end
        logtype.append(processed_search_string, last_token_end_pos, string::npos);
        last_token_end_pos = processed_search_string.length();
    }

    if ("*" == logtype) {
        // Logtype will match all messages
        return SubQueryMatchabilityResult::SupercedesAllSubQueries;
    }

    // Find matching logtypes
    std::unordered_set<const LogTypeDictionaryEntry*> possible_logtype_entries;
    archive.get_logtype_dictionary().get_entries_matching_wildcard_string(logtype, ignore_case, possible_logtype_entries);
    if (possible_logtype_entries.empty()) {
        return SubQueryMatchabilityResult::WontMatch;
    }
    sub_query.set_possible_logtypes(possible_logtype_entries);

    // Calculate the IDs of the segments that may contain results for the sub-query now that we've calculated the matching logtypes and variables
    sub_query.calculate_ids_of_matching_segments();

    return SubQueryMatchabilityResult::MayMatch;
}

bool Grep::process_raw_query (const Archive& archive, const string& search_string, epochtime_t search_begin_ts, epochtime_t search_end_ts, bool ignore_case,
                              Query& query, compressor_frontend::lexers::ByteLexer& forward_lexer, compressor_frontend::lexers::ByteLexer& reverse_lexer,
                              bool use_heuristic)
{
    // Set properties which require no processing
    query.set_search_begin_timestamp(search_begin_ts);
    query.set_search_end_timestamp(search_end_ts);
    query.set_ignore_case(ignore_case);

    // Clean-up search string
    string processed_search_string = clean_up_wildcard_search_string(search_string);
    query.set_search_string(processed_search_string);

    // Replace non-greedy wildcards with greedy wildcards since we currently have no support for searching compressed files with non-greedy wildcards
    // SPDLOG_WARN("CLG currently does not support '?', replacing with '*'");
    std::replace(processed_search_string.begin(), processed_search_string.end(), '?', '*');
    // Clean-up in case any instances of "?*" or "*?" were changed into "**"
    processed_search_string = clean_up_wildcard_search_string(processed_search_string);

    // Split search_string into tokens with wildcards
    vector<QueryToken> query_tokens;
    size_t begin_pos = 0;
    size_t end_pos = 0;
    bool is_var;
    if (use_heuristic) {
        while (get_bounds_of_next_potential_var(processed_search_string, begin_pos, end_pos, is_var)) {
            query_tokens.emplace_back(processed_search_string, begin_pos, end_pos, is_var);
        }
    } else {
        while (get_bounds_of_next_potential_var(processed_search_string, begin_pos, end_pos, is_var, forward_lexer, reverse_lexer)) {
            query_tokens.emplace_back(processed_search_string, begin_pos, end_pos, is_var);
        }
    }

    // Get pointers to all ambiguous tokens. Exclude tokens with wildcards in the middle since we fall-back to decompression + wildcard matching for those.
    vector<QueryToken*> ambiguous_tokens;
    for (auto& query_token : query_tokens) {
        if (!query_token.has_greedy_wildcard_in_middle() && query_token.is_ambiguous_token()) {
            ambiguous_tokens.push_back(&query_token);
        }
    }

    // Generate a sub-query for each combination of ambiguous tokens
    // E.g., if there are two ambiguous tokens each of which could be a logtype or variable, we need to create:
    // - (token1 as logtype) (token2 as logtype)
    // - (token1 as logtype) (token2 as var)
    // - (token1 as var) (token2 as logtype)
    // - (token1 as var) (token2 as var)
    SubQuery sub_query;
    string logtype;
    bool type_of_one_token_changed = true;
    while (type_of_one_token_changed) {
        sub_query.clear();

        // Compute logtypes and variables for query
        auto matchability = generate_logtypes_and_vars_for_subquery(archive, processed_search_string, query_tokens, query.get_ignore_case(), sub_query);
        switch (matchability) {
            case SubQueryMatchabilityResult::SupercedesAllSubQueries:
                // Clear all sub-queries since they will be superceded by this sub-query
                query.clear_sub_queries();

                // Since other sub-queries will be superceded by this one, we can stop processing now
                return true;
            case SubQueryMatchabilityResult::MayMatch:
                query.add_sub_query(sub_query);
                break;
            case SubQueryMatchabilityResult::WontMatch:
            default:
                // Do nothing
                break;
        }

        // Update combination of ambiguous tokens
        type_of_one_token_changed = false;
        for (auto* ambiguous_token : ambiguous_tokens) {
            if (ambiguous_token->change_to_next_possible_type()) {
                type_of_one_token_changed = true;
                break;
            }
        }
    }

    return query.contains_sub_queries();
}

//bool Grep::process_raw_query (const Archive& archive, const string& search_string, epochtime_t search_begin_ts, epochtime_t search_end_ts, bool ignore_case,
//                              Query& query, const std::unique_ptr<compressor_frontend::QueryParser>& parser) {
//    // Set properties which require no processing
//    query.set_search_begin_timestamp(search_begin_ts);
//    query.set_search_end_timestamp(search_end_ts);
//    query.set_ignore_case(ignore_case);
//
//    /* query.set_search_string(processed_search_string); */
//
//    return query.contains_sub_queries();
//}

bool Grep::get_bounds_of_next_potential_var (const string& value, size_t& begin_pos, size_t& end_pos, bool& is_var) {
    const auto value_length = value.length();
    if (end_pos >= value_length) {
        return false;
    }

    is_var = false;
    bool contains_wildcard = false;
    while (false == is_var && false == contains_wildcard && begin_pos < value_length) {
        // Start search at end of last token
        begin_pos = end_pos;

        // Find next wildcard or non-delimiter
        bool is_escaped = false;
        for (; begin_pos < value_length; ++begin_pos) {
            char c = value[begin_pos];

            if (is_escaped) {
                is_escaped = false;

                if (false == is_delim(c)) {
                    // Found escaped non-delimiter, so reverse the index to retain the escape character
                    --begin_pos;
                    break;
                }
            } else if ('\\' == c) {
                // Escape character
                is_escaped = true;
            } else {
                if (is_wildcard(c)) {
                    contains_wildcard = true;
                    break;
                }
                if (false == is_delim(c)) {
                    break;
                }
            }
        }

        bool contains_decimal_digit = false;
        bool contains_alphabet = false;

        // Find next delimiter
        is_escaped = false;
        end_pos = begin_pos;
        for (; end_pos < value_length; ++end_pos) {
            char c = value[end_pos];

            if (is_escaped) {
                is_escaped = false;

                if (is_delim(c)) {
                    // Found escaped delimiter, so reverse the index to retain the escape character
                    --end_pos;
                    break;
                }
            } else if ('\\' == c) {
                // Escape character
                is_escaped = true;
            } else {
                if (is_wildcard(c)) {
                    contains_wildcard = true;
                } else if (is_delim(c)) {
                    // Found delimiter that's not also a wildcard
                    break;
                }
            }

            if (is_decimal_digit(c)) {
                contains_decimal_digit = true;
            } else if (is_alphabet(c)) {
                contains_alphabet = true;
            }
        }

        // Treat token as a definite variable if:
        // - it contains a decimal digit, or
        // - it could be a multi-digit hex value, or
        // - it's directly preceded by an equals sign and contains an alphabet without a wildcard between the equals sign and the first alphabet of the token
        if (contains_decimal_digit || could_be_multi_digit_hex_value(value, begin_pos, end_pos)) {
            is_var = true;
        } else if (begin_pos > 0 && '=' == value[begin_pos - 1] && contains_alphabet) {
            // Find first alphabet or wildcard in token
            is_escaped = false;
            bool found_wildcard_before_alphabet = false;
            for (auto i = begin_pos; i < end_pos; ++i) {
                auto c = value[i];

                if (is_escaped) {
                    is_escaped = false;

                    if (is_alphabet(c)) {
                        break;
                    }
                } else if ('\\' == c) {
                    // Escape character
                    is_escaped = true;
                } else if (is_wildcard(c)) {
                    found_wildcard_before_alphabet = true;
                    break;
                }
            }

            if (false == found_wildcard_before_alphabet) {
                is_var = true;
            }
        }
    }

    return (value_length != begin_pos);
}

bool
<<<<<<< HEAD
Grep::get_bounds_of_next_potential_var (const string& value, size_t& begin_pos, size_t& end_pos, bool& is_var, compressor_frontend::Lexer& forward_lexer,
                                        compressor_frontend::Lexer& reverse_lexer) {
=======
Grep::get_bounds_of_next_potential_var (const string& value, size_t& begin_pos, size_t& end_pos, bool& is_var,
                                        compressor_frontend::lexers::ByteLexer& forward_lexer, compressor_frontend::lexers::ByteLexer& reverse_lexer) {
>>>>>>> 9c9e6302
    const size_t value_length = value.length();
    if (end_pos >= value_length) {
        return false;
    }

    is_var = false;
    bool contains_wildcard = false;
    while (false == is_var && false == contains_wildcard && begin_pos < value_length) {
        // Start search at end of last token
        begin_pos = end_pos;

        // Find variable begin or wildcard
        bool is_escaped = false;
        for (; begin_pos < value_length; ++begin_pos) {
            char c = value[begin_pos];

            if (is_escaped) {
                is_escaped = false;

                if(false == forward_lexer.is_delimiter(c)) {
                    // Found escaped non-delimiter, so reverse the index to retain the escape character
                    --begin_pos;
                    break;
                }
            } else if ('\\' == c) {
                // Escape character
                is_escaped = true;
            } else {
                if (is_wildcard(c)) {
                    contains_wildcard = true;
                    break;
                }
                if (false == forward_lexer.is_delimiter(c)) {
                    break;
                }
            }
        }

        // Find next delimiter
        is_escaped = false;
        end_pos = begin_pos;
        for (; end_pos < value_length; ++end_pos) {
            char c = value[end_pos];

            if (is_escaped) {
                is_escaped = false;

                if (forward_lexer.is_delimiter(c)) {
                    // Found escaped delimiter, so reverse the index to retain the escape character
                    --end_pos;
                    break;
                }
            } else if ('\\' == c) {
                // Escape character
                is_escaped = true;
            } else {
                if (is_wildcard(c)) {
                    contains_wildcard = true;
                } else if (forward_lexer.is_delimiter(c)) {
                    // Found delimiter that's not also a wildcard
                    break;
                }
            }
        }

        if (end_pos > begin_pos) {
            bool has_prefix_wildcard = ('*' == value[begin_pos]) || ('?' == value[begin_pos]);
            bool has_suffix_wildcard = ('*' == value[end_pos - 1]) || ('?' == value[begin_pos]);;
            bool has_wildcard_in_middle = false;
            for (size_t i = begin_pos + 1; i < end_pos - 1; ++i) {
                if (('*' == value[i] || '?' == value[i]) && value[i - 1] != '\\') {
                    has_wildcard_in_middle = true;
                    break;
                }
            }
            if (has_wildcard_in_middle || (has_prefix_wildcard && has_suffix_wildcard)) {
                // DO NOTHING
            } else if (has_suffix_wildcard) { //asdsas*
                StringReader stringReader;
                stringReader.open(value.substr(begin_pos, end_pos - begin_pos - 1));
                forward_lexer.reset(stringReader);
                compressor_frontend::Token token = forward_lexer.scan_with_wildcard(value[end_pos - 1]);
                if (token.m_type_ids->at(0) != (int) compressor_frontend::SymbolID::TokenUncaughtStringID &&
                    token.m_type_ids->at(0) != (int) compressor_frontend::SymbolID::TokenEndID) {
                    is_var = true;
                }
            } else if (has_prefix_wildcard) { // *asdas
                std::string value_reverse = value.substr(begin_pos + 1, end_pos - begin_pos - 1);
                std::reverse(value_reverse.begin(), value_reverse.end());
                StringReader stringReader;
                stringReader.open(value_reverse);
                reverse_lexer.reset(stringReader);
                compressor_frontend::Token token = reverse_lexer.scan_with_wildcard(value[begin_pos]);
                if (token.m_type_ids->at(0) != (int) compressor_frontend::SymbolID::TokenUncaughtStringID &&
                    token.m_type_ids->at(0) != (int)compressor_frontend::SymbolID::TokenEndID) {
                    is_var = true;
                }
            } else { // no wildcards
                StringReader stringReader;
                stringReader.open(value.substr(begin_pos, end_pos - begin_pos));
                forward_lexer.reset(stringReader);
                compressor_frontend::Token token = forward_lexer.scan();
                if (token.m_type_ids->at(0) != (int) compressor_frontend::SymbolID::TokenUncaughtStringID &&
                    token.m_type_ids->at(0) != (int) compressor_frontend::SymbolID::TokenEndID) {
                    is_var = true;
                }
            }
        }
    }
    return (value_length != begin_pos);
}

void Grep::calculate_sub_queries_relevant_to_file (const File& compressed_file, vector<Query>& queries) {
    if (compressed_file.is_in_segment()) {
        for (auto& query : queries) {
            query.make_sub_queries_relevant_to_segment(compressed_file.get_segment_id());
        }
    } else {
        for (auto& query : queries) {
            query.make_all_sub_queries_relevant();
        }
    }
}

size_t Grep::search_and_output (const Query& query, size_t limit, Archive& archive, File& compressed_file, OutputFunc output_func, void* output_func_arg) {
    size_t num_matches = 0;

    Message compressed_msg;
    string decompressed_msg;
    const string& orig_file_path = compressed_file.get_orig_path();
    while (num_matches < limit) {
        // Find matching message
        const SubQuery* matching_sub_query = nullptr;
        if (find_matching_message(query, archive, matching_sub_query, compressed_file, compressed_msg) == false) {
            break;
        }

        // Decompress match
        bool decompress_successful = archive.decompress_message(compressed_file, compressed_msg, decompressed_msg);
        if (!decompress_successful) {
            break;
        }

        // Perform wildcard match if required
        // Check if:
        // - Sub-query requires wildcard match, or
        // - no subqueries exist and the search string is not a match-all
        if ((query.contains_sub_queries() && matching_sub_query->wildcard_match_required()) ||
            (query.contains_sub_queries() == false && query.search_string_matches_all() == false))
        {
            bool matched = wildCardMatch(decompressed_msg, query.get_search_string(), query.get_ignore_case() == false);
            if (!matched) {
                continue;
            }
        }

        // Print match
        output_func(orig_file_path, compressed_msg, decompressed_msg, output_func_arg);
        ++num_matches;
    }

    return num_matches;
}

bool Grep::search_and_decompress (const Query& query, Archive& archive, File& compressed_file, Message& compressed_msg, string& decompressed_msg) {
    const string& orig_file_path = compressed_file.get_orig_path();

    bool matched = false;
    while (false == matched) {
        // Find matching message
        const SubQuery* matching_sub_query = nullptr;
        bool message_found = find_matching_message(query, archive, matching_sub_query, compressed_file, compressed_msg);
        if (false == message_found) {
            return false;
        }

        // Decompress match
        bool decompress_successful = archive.decompress_message(compressed_file, compressed_msg, decompressed_msg);
        if (false == decompress_successful) {
            return false;
        }

        // Perform wildcard match if required
        // Check if:
        // - Sub-query requires wildcard match, or
        // - no subqueries exist and the search string is not a match-all
        if ((query.contains_sub_queries() && matching_sub_query->wildcard_match_required()) ||
            (query.contains_sub_queries() == false && query.search_string_matches_all() == false))
        {
            matched = wildCardMatch(decompressed_msg, query.get_search_string(), query.get_ignore_case() == false);
        } else {
            matched = true;
        }
    }

    return true;
}

size_t Grep::search (const Query& query, size_t limit, Archive& archive, File& compressed_file) {
    size_t num_matches = 0;

    Message compressed_msg;
    string decompressed_msg;
    const string& orig_file_path = compressed_file.get_orig_path();
    while (num_matches < limit) {
        // Find matching message
        const SubQuery* matching_sub_query = nullptr;
        if (find_matching_message(query, archive, matching_sub_query, compressed_file, compressed_msg) == false) {
            break;
        }

        // Perform wildcard match if required
        // Check if:
        // - Sub-query requires wildcard match, or
        // - no subqueries exist and the search string is not a match-all
        if ((query.contains_sub_queries() && matching_sub_query->wildcard_match_required()) ||
            (query.contains_sub_queries() == false && query.search_string_matches_all() == false))
        {
            // Decompress match
            bool decompress_successful = archive.decompress_message(compressed_file, compressed_msg, decompressed_msg);
            if (!decompress_successful) {
                break;
            }

            bool matched = wildCardMatch(decompressed_msg, query.get_search_string(), query.get_ignore_case() == false);
            if (!matched) {
                continue;
            }
        }

        ++num_matches;
    }

    return num_matches;
}<|MERGE_RESOLUTION|>--- conflicted
+++ resolved
@@ -579,13 +579,8 @@
 }
 
 bool
-<<<<<<< HEAD
-Grep::get_bounds_of_next_potential_var (const string& value, size_t& begin_pos, size_t& end_pos, bool& is_var, compressor_frontend::Lexer& forward_lexer,
-                                        compressor_frontend::Lexer& reverse_lexer) {
-=======
 Grep::get_bounds_of_next_potential_var (const string& value, size_t& begin_pos, size_t& end_pos, bool& is_var,
                                         compressor_frontend::lexers::ByteLexer& forward_lexer, compressor_frontend::lexers::ByteLexer& reverse_lexer) {
->>>>>>> 9c9e6302
     const size_t value_length = value.length();
     if (end_pos >= value_length) {
         return false;
