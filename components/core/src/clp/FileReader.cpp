--- conflicted
+++ resolved
@@ -12,14 +12,7 @@
 using std::string;
 
 namespace clp {
-<<<<<<< HEAD
-FileReader::FileReader(string const& path)
-        : m_file{fopen(path.c_str(), "rb")},
-          m_getdelim_buf_len(0),
-          m_getdelim_buf(nullptr) {
-=======
 FileReader::FileReader(string const& path) : m_file{fopen(path.c_str(), "rb")} {
->>>>>>> a89ff144
     if (nullptr == m_file) {
         if (ENOENT == errno) {
             throw OperationFailed(ErrorCode_FileNotFound, __FILE__, __LINE__);
@@ -35,13 +28,7 @@
         // if it was interrupted by a signal
         fclose(m_file);
     }
-<<<<<<< HEAD
-    if (nullptr != m_getdelim_buf) {
-        free(m_getdelim_buf);
-    }
-=======
     free(m_getdelim_buf);
->>>>>>> a89ff144
 }
 
 ErrorCode FileReader::try_read(char* buf, size_t num_bytes_to_read, size_t& num_bytes_read) {
@@ -86,12 +73,8 @@
     if (false == append) {
         str.clear();
     }
-<<<<<<< HEAD
-    // Note: If `m_getdelim_buf` is a null pointer or if `m_getdelim_buf_len` is insufficient in
-=======
 
     // NOTE: If `m_getdelim_buf` is a null pointer or if `m_getdelim_buf_len` is insufficient in
->>>>>>> a89ff144
     // size, `getdelim` will malloc or realloc enough memory, respectively, to hold the characters.
     ssize_t num_bytes_read = getdelim(&m_getdelim_buf, &m_getdelim_buf_len, delim, m_file);
     if (num_bytes_read < 1) {
