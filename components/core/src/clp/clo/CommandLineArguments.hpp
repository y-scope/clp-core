#ifndef CLP_CLO_COMMANDLINEARGUMENTS_HPP
#define CLP_CLO_COMMANDLINEARGUMENTS_HPP

#include <cstdint>
#include <string>
#include <vector>

#include <boost/asio.hpp>
#include <boost/program_options/option.hpp>
#include <boost/program_options/options_description.hpp>
#include <boost/program_options/variables_map.hpp>

#include "../../reducer/types.hpp"
#include "../CommandLineArgumentsBase.hpp"
#include "../Defs.h"

namespace clp::clo {
class CommandLineArguments : public CommandLineArgumentsBase {
public:
    // Types
    enum class OutputHandlerType : uint8_t {
        Reducer = 0,
        ResultsCache,
    };

    // Constructors
    explicit CommandLineArguments(std::string const& program_name)
            : CommandLineArgumentsBase(program_name),
              m_ignore_case(false),
              m_search_begin_ts(cEpochTimeMin),
              m_search_end_ts(cEpochTimeMax),
              m_batch_size(1000),
              m_max_num_results(1000),
              m_results_cache_output_enabled(false),
              m_network_output_enabled(false) {}

    // Methods
    ParsingResult parse_arguments(int argc, char const* argv[]) override;

    std::string const& get_archive_path() const { return m_archive_path; }

    bool ignore_case() const { return m_ignore_case; }

    std::string const& get_search_string() const { return m_search_string; }

    std::string const& get_file_path() const { return m_file_path; }

    epochtime_t get_search_begin_ts() const { return m_search_begin_ts; }

    epochtime_t get_search_end_ts() const { return m_search_end_ts; }

    std::string const& get_mongodb_uri() const { return m_mongodb_uri; }

    std::string const& get_mongodb_collection() const { return m_mongodb_collection; }

    uint64_t get_batch_size() const { return m_batch_size; }

    uint64_t get_max_num_results() const { return m_max_num_results; }

<<<<<<< HEAD
    bool is_results_cache_output_enabled() const { return m_results_cache_output_enabled; }

    std::string const& get_host() const { return m_host; }

    std::string const& get_port() const { return m_port; }

    bool is_network_output_enabled() const { return m_network_output_enabled; }
=======
    std::string const& get_reducer_host() const { return m_reducer_host; }

    int get_reducer_port() const { return m_reducer_port; }

    reducer::job_id_t get_job_id() const { return m_job_id; }

    bool do_count_results_aggregation() const { return m_do_count_results_aggregation; }

    OutputHandlerType get_output_handler_type() const { return m_output_handler_type; }
>>>>>>> 9c7726c7

private:
    // Methods
    /**
     * @param options_description
     * @param options Vector of options previously parsed by boost::program_options and which may
     * contain options that have the unrecognized flag set
     * @param parsed_options Returns any parsed options that were newly recognized
     */
    void parse_reducer_output_handler_options(
            boost::program_options::options_description const& options_description,
            std::vector<boost::program_options::option> const& options,
            boost::program_options::variables_map& parsed_options
    );

    /**
     * @param options_description
     * @param options Vector of options previously parsed by boost::program_options and which may
     * contain options that have the unrecognized flag set
     * @param parsed_options Returns any parsed options that were newly recognized
     */
    void parse_results_cache_output_handler_options(
            boost::program_options::options_description const& options_description,
            std::vector<boost::program_options::option> const& options,
            boost::program_options::variables_map& parsed_options
    );

    void print_basic_usage() const override;

    // Variables
    std::string m_archive_path;
    bool m_ignore_case;
    std::string m_search_string;
    std::string m_file_path;
    epochtime_t m_search_begin_ts, m_search_end_ts;

    std::string m_mongodb_uri;
    std::string m_mongodb_collection;
    uint64_t m_batch_size;
    uint64_t m_max_num_results;
<<<<<<< HEAD
    bool m_results_cache_output_enabled;

    std::string m_host;
    std::string m_port;
    bool m_network_output_enabled;
=======

    // Search aggregation variables
    std::string m_reducer_host;
    int m_reducer_port{-1};
    reducer::job_id_t m_job_id{-1};
    bool m_do_count_results_aggregation{false};

    OutputHandlerType m_output_handler_type{OutputHandlerType::ResultsCache};
>>>>>>> 9c7726c7
};
}  // namespace clp::clo

#endif  // CLP_CLO_COMMANDLINEARGUMENTS_HPP<|MERGE_RESOLUTION|>--- conflicted
+++ resolved
@@ -19,7 +19,8 @@
 public:
     // Types
     enum class OutputHandlerType : uint8_t {
-        Reducer = 0,
+        Network = 0,
+        Reducer,
         ResultsCache,
     };
 
@@ -30,9 +31,7 @@
               m_search_begin_ts(cEpochTimeMin),
               m_search_end_ts(cEpochTimeMax),
               m_batch_size(1000),
-              m_max_num_results(1000),
-              m_results_cache_output_enabled(false),
-              m_network_output_enabled(false) {}
+              m_max_num_results(1000) {}
 
     // Methods
     ParsingResult parse_arguments(int argc, char const* argv[]) override;
@@ -57,15 +56,10 @@
 
     uint64_t get_max_num_results() const { return m_max_num_results; }
 
-<<<<<<< HEAD
-    bool is_results_cache_output_enabled() const { return m_results_cache_output_enabled; }
+    std::string const& get_network_dest_host() const { return m_network_dest_host; }
 
-    std::string const& get_host() const { return m_host; }
+    int get_network_dest_port() const { return m_network_dest_port; }
 
-    std::string const& get_port() const { return m_port; }
-
-    bool is_network_output_enabled() const { return m_network_output_enabled; }
-=======
     std::string const& get_reducer_host() const { return m_reducer_host; }
 
     int get_reducer_port() const { return m_reducer_port; }
@@ -75,11 +69,24 @@
     bool do_count_results_aggregation() const { return m_do_count_results_aggregation; }
 
     OutputHandlerType get_output_handler_type() const { return m_output_handler_type; }
->>>>>>> 9c7726c7
 
 private:
     // Methods
     /**
+     * Validates output options related to the Network Destination output handler.
+     * @param options_description
+     * @param options Vector of options previously parsed by boost::program_options and which may
+     * contain options that have the unrecognized flag set
+     * @param parsed_options Returns any parsed options that were newly recognized
+     */
+    void parse_network_dest_output_handler_options(
+            boost::program_options::options_description const& options_description,
+            std::vector<boost::program_options::option> const& options,
+            boost::program_options::variables_map& parsed_options
+    );
+
+    /**
+     * Validates output options related to the Reducer output handler.
      * @param options_description
      * @param options Vector of options previously parsed by boost::program_options and which may
      * contain options that have the unrecognized flag set
@@ -92,6 +99,7 @@
     );
 
     /**
+     * Validates output options related to the Results Cache output handler.
      * @param options_description
      * @param options Vector of options previously parsed by boost::program_options and which may
      * contain options that have the unrecognized flag set
@@ -105,33 +113,30 @@
 
     void print_basic_usage() const override;
 
-    // Variables
+    // Search variables
     std::string m_archive_path;
     bool m_ignore_case;
     std::string m_search_string;
     std::string m_file_path;
     epochtime_t m_search_begin_ts, m_search_end_ts;
 
+    // Results cache output variables
     std::string m_mongodb_uri;
     std::string m_mongodb_collection;
     uint64_t m_batch_size;
     uint64_t m_max_num_results;
-<<<<<<< HEAD
-    bool m_results_cache_output_enabled;
 
-    std::string m_host;
-    std::string m_port;
-    bool m_network_output_enabled;
-=======
+    // Network output variables
+    std::string m_network_dest_host;
+    int m_network_dest_port{-1};
 
-    // Search aggregation variables
+    // Aggregation output variables
     std::string m_reducer_host;
     int m_reducer_port{-1};
     reducer::job_id_t m_job_id{-1};
     bool m_do_count_results_aggregation{false};
 
     OutputHandlerType m_output_handler_type{OutputHandlerType::ResultsCache};
->>>>>>> 9c7726c7
 };
 }  // namespace clp::clo
 
