--- conflicted
+++ resolved
@@ -9,24 +9,14 @@
 #include "../Defs.h"
 #include "../Grep.hpp"
 #include "../Profiler.hpp"
-#include "../spdlog_with_specializations.hpp"
-#include "../streaming_archive/Constants.hpp"
-#include "../Utils.hpp"
-#include "Client.hpp"
 #include "CommandLineArguments.hpp"
-<<<<<<< HEAD
-=======
 #include "OutputHandler.hpp"
->>>>>>> 9c7726c7
-
-using clp::clo::Client;
+
 using clp::clo::CommandLineArguments;
-<<<<<<< HEAD
-=======
 using clp::clo::CountOutputHandler;
+using clp::clo::NetworkOutputHandler;
 using clp::clo::OutputHandler;
-using clp::clo::ResultsCacheClient;
->>>>>>> 9c7726c7
+using clp::clo::ResultsCacheOutputHandler;
 using clp::CommandLineArgumentsBase;
 using clp::epochtime_t;
 using clp::ErrorCode;
@@ -70,11 +60,7 @@
         Query& query,
         Archive& archive,
         MetadataDB::FileIterator& file_metadata_ix,
-<<<<<<< HEAD
-        std::unique_ptr<Client>& client,
-=======
         std::unique_ptr<OutputHandler>& output_handler,
->>>>>>> 9c7726c7
         std::set<clp::segment_id_t> const& segments_to_search
 );
 /**
@@ -86,23 +72,15 @@
  */
 static bool search_archive(
         CommandLineArguments const& command_line_args,
-<<<<<<< HEAD
-        boost::filesystem::path const& archive_path
-=======
         boost::filesystem::path const& archive_path,
         std::unique_ptr<OutputHandler> output_handler
->>>>>>> 9c7726c7
 );
 
 static SearchFilesResult search_files(
         Query& query,
         Archive& archive,
         MetadataDB::FileIterator& file_metadata_ix,
-<<<<<<< HEAD
-        std::unique_ptr<Client>& client,
-=======
         std::unique_ptr<OutputHandler>& output_handler,
->>>>>>> 9c7726c7
         std::set<clp::segment_id_t> const& segments_to_search
 ) {
     SearchFilesResult result = SearchFilesResult::Success;
@@ -116,14 +94,8 @@
         if (segments_to_search.count(file_metadata_ix.get_segment_id()) == 0) {
             continue;
         }
-<<<<<<< HEAD
-        if (auto results_cache_client = dynamic_cast<clp::clo::ResultsCacheClient*>(client.get());
-            results_cache_client && results_cache_client->is_latest_results_full()
-            && results_cache_client->get_smallest_timestamp() > file_metadata_ix.get_end_ts())
-        {
-=======
+
         if (output_handler->can_skip_file(file_metadata_ix)) {
->>>>>>> 9c7726c7
             continue;
         }
 
@@ -149,9 +121,8 @@
                 decompressed_message
         ))
         {
-<<<<<<< HEAD
             if (ErrorCode_Success
-                != client->add_result(
+                != output_handler->add_result(
                         compressed_file.get_orig_path(),
                         decompressed_message,
                         compressed_message.get_ts_in_milli()
@@ -160,13 +131,6 @@
                 result = SearchFilesResult::ResultSendFailure;
                 break;
             }
-=======
-            output_handler->add_result(
-                    compressed_file.get_orig_path(),
-                    decompressed_message,
-                    compressed_message.get_ts_in_milli()
-            );
->>>>>>> 9c7726c7
         }
 
         archive.close_file(compressed_file);
@@ -181,12 +145,8 @@
 
 static bool search_archive(
         CommandLineArguments const& command_line_args,
-<<<<<<< HEAD
-        boost::filesystem::path const& archive_path
-=======
         boost::filesystem::path const& archive_path,
         std::unique_ptr<OutputHandler> output_handler
->>>>>>> 9c7726c7
 ) {
     if (false == boost::filesystem::exists(archive_path)) {
         SPDLOG_ERROR("Archive '{}' does not exist.", archive_path.c_str());
@@ -256,29 +216,6 @@
             true
     );
     auto& file_metadata_ix = *file_metadata_ix_ptr;
-<<<<<<< HEAD
-
-    std::unique_ptr<clp::clo::Client> client;
-    mongocxx::instance mongocxx_instance{};
-    if (command_line_args.is_results_cache_output_enabled()) {
-        client = std::make_unique<clp::clo::ResultsCacheClient>(
-                command_line_args.get_mongodb_uri(),
-                command_line_args.get_mongodb_collection(),
-                command_line_args.get_batch_size(),
-                command_line_args.get_max_num_results()
-        );
-    } else {
-        client = std::make_unique<clp::clo::NetworkClient>(
-                command_line_args.get_host(),
-                command_line_args.get_port()
-        );
-    }
-
-    search_files(query, archive_reader, file_metadata_ix, client, ids_of_segments_to_search);
-    file_metadata_ix_ptr.reset(nullptr);
-
-    client->flush();
-=======
     search_files(
             query,
             archive_reader,
@@ -289,7 +226,6 @@
     file_metadata_ix_ptr.reset(nullptr);
 
     output_handler->flush();
->>>>>>> 9c7726c7
     archive_reader.close();
 
     return true;
@@ -320,12 +256,16 @@
             break;
     }
 
-<<<<<<< HEAD
-=======
     mongocxx::instance mongocxx_instance{};
     std::unique_ptr<OutputHandler> output_handler;
     try {
         switch (command_line_args.get_output_handler_type()) {
+            case CommandLineArguments::OutputHandlerType::Network:
+                output_handler = std::make_unique<NetworkOutputHandler>(
+                        command_line_args.get_network_dest_host(),
+                        std::to_string(command_line_args.get_network_dest_port())
+                );
+                break;
             case CommandLineArguments::OutputHandlerType::Reducer: {
                 auto reducer_socket_fd = reducer::connect_to_reducer(
                         command_line_args.get_reducer_host(),
@@ -347,7 +287,7 @@
                 break;
             }
             case CommandLineArguments::OutputHandlerType::ResultsCache:
-                output_handler = std::make_unique<ResultsCacheClient>(
+                output_handler = std::make_unique<clp::clo::ResultsCacheOutputHandler>(
                         command_line_args.get_mongodb_uri(),
                         command_line_args.get_mongodb_collection(),
                         command_line_args.get_batch_size(),
@@ -363,16 +303,11 @@
         return -1;
     }
 
->>>>>>> 9c7726c7
     auto const archive_path = boost::filesystem::path(command_line_args.get_archive_path());
 
     int return_value = 0;
     try {
-<<<<<<< HEAD
-        if (false == search_archive(command_line_args, archive_path)) {
-=======
         if (false == search_archive(command_line_args, archive_path, std::move(output_handler))) {
->>>>>>> 9c7726c7
             return_value = -1;
         }
     } catch (TraceableException& e) {
