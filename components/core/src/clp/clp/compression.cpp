#include "compression.hpp"

#include <iostream>
#include <memory>

#include <archive_entry.h>
#include <boost/filesystem/operations.hpp>
#include <boost/uuid/random_generator.hpp>

#include "../GlobalMySQLMetadataDB.hpp"
#include "../GlobalSQLiteMetadataDB.hpp"
#include "../spdlog_with_specializations.hpp"
#include "../streaming_archive/writer/Archive.hpp"
#include "../streaming_archive/writer/utils.hpp"
#include "../Utils.hpp"
#include "FileCompressor.hpp"
#include "utils.hpp"

using clp::streaming_archive::writer::split_archive;
using std::cerr;
using std::cout;
using std::endl;
using std::make_unique;
using std::out_of_range;
using std::string;
using std::unique_ptr;
using std::vector;

namespace clp::clp {
// Local prototypes
/**
 * Comparator to sort files based on their group ID
 * @param lhs
 * @param rhs
 * @return true if lhs' group ID is less than rhs' group ID, false otherwise
 */
static bool file_group_id_comparator(FileToCompress const& lhs, FileToCompress const& rhs);
/**
 * Comparator to sort files based on their last write time
 * @param lhs
 * @param rhs
 * @return true if lhs' last write time is greater than rhs' last write time, false otherwise
 */
static bool
file_gt_last_write_time_comparator(FileToCompress const& lhs, FileToCompress const& rhs);

static bool file_group_id_comparator(FileToCompress const& lhs, FileToCompress const& rhs) {
    return lhs.get_group_id() < rhs.get_group_id();
}

static bool
file_gt_last_write_time_comparator(FileToCompress const& lhs, FileToCompress const& rhs) {
    return boost::filesystem::last_write_time(lhs.get_path())
           > boost::filesystem::last_write_time(rhs.get_path());
}

bool compress(
        CommandLineArguments& command_line_args,
        vector<FileToCompress>& files_to_compress,
        vector<string> const& empty_directory_paths,
        vector<FileToCompress>& grouped_files_to_compress,
        size_t target_encoded_file_size,
        std::unique_ptr<log_surgeon::ReaderParser> reader_parser,
        bool use_heuristic
) {
    auto output_dir = boost::filesystem::path(command_line_args.get_output_dir());

    // Create output directory in case it doesn't exist
    auto error_code = create_directory(output_dir.parent_path().string(), 0700, true);
    if (ErrorCode_Success != error_code) {
        SPDLOG_ERROR("Failed to create {} - {}", output_dir.parent_path().c_str(), strerror(errno));
        return false;
    }

    auto const& global_metadata_db_config = command_line_args.get_metadata_db_config();
    std::unique_ptr<GlobalMetadataDB> global_metadata_db;
    switch (global_metadata_db_config.get_metadata_db_type()) {
        case GlobalMetadataDBConfig::MetadataDBType::SQLite: {
            auto global_metadata_db_path = output_dir / streaming_archive::cMetadataDBFileName;
            global_metadata_db
                    = std::make_unique<GlobalSQLiteMetadataDB>(global_metadata_db_path.string());
            break;
        }
        case GlobalMetadataDBConfig::MetadataDBType::MySQL:
            global_metadata_db = std::make_unique<GlobalMySQLMetadataDB>(
                    global_metadata_db_config.get_metadata_db_host(),
                    global_metadata_db_config.get_metadata_db_port(),
                    global_metadata_db_config.get_metadata_db_username(),
                    global_metadata_db_config.get_metadata_db_password(),
                    global_metadata_db_config.get_metadata_db_name(),
                    global_metadata_db_config.get_metadata_table_prefix()
            );
            break;
    }

    auto uuid_generator = boost::uuids::random_generator();

    // Setup config
    streaming_archive::writer::Archive::UserConfig archive_user_config;
    archive_user_config.id = uuid_generator();
    archive_user_config.creator_id = uuid_generator();
    archive_user_config.creation_num = 0;
    archive_user_config.target_segment_uncompressed_size
            = command_line_args.get_target_segment_uncompressed_size();
    archive_user_config.compression_level = command_line_args.get_compression_level();
    archive_user_config.output_dir = command_line_args.get_output_dir();
    archive_user_config.global_metadata_db = global_metadata_db.get();
    archive_user_config.print_archive_stats_progress
            = command_line_args.print_archive_stats_progress();

    // Open Archive
    streaming_archive::writer::Archive archive_writer;
    // Set schema file if specified by user
    if (false == command_line_args.get_use_heuristic()) {
        archive_writer.m_schema_file_path = command_line_args.get_schema_file_path();
    }
    // Open archive
    archive_writer.open(archive_user_config);

    archive_writer.add_empty_directories(empty_directory_paths);

    bool all_files_compressed_successfully = true;
    FileCompressor file_compressor(uuid_generator, std::move(reader_parser));
    auto target_data_size_of_dictionaries
            = command_line_args.get_target_data_size_of_dictionaries();

    // Compress all files
    size_t num_files_compressed = 0;
    size_t num_files_to_compress = 0;
    if (command_line_args.show_progress()) {
        num_files_to_compress = files_to_compress.size() + grouped_files_to_compress.size();
    }
    if (command_line_args.sort_input_files()) {
        sort(files_to_compress.begin(), files_to_compress.end(), file_gt_last_write_time_comparator
        );
    }
    for (auto it = files_to_compress.cbegin(); it != files_to_compress.cend(); ++it) {
        if (archive_writer.get_data_size_of_dictionaries() >= target_data_size_of_dictionaries) {
            split_archive(archive_user_config, archive_writer);
        }
        if (false
            == file_compressor.compress_file(
                    target_data_size_of_dictionaries,
                    archive_user_config,
                    target_encoded_file_size,
                    *it,
                    archive_writer,
                    use_heuristic
            ))
        {
            all_files_compressed_successfully = false;
        }
        if (command_line_args.show_progress()) {
            ++num_files_compressed;
            cerr << "Compressed " << num_files_compressed << '/' << num_files_to_compress
                 << " files" << '\r';
        }
    }

    // Sort files by group ID to avoid spreading groups over multiple segments
    sort(grouped_files_to_compress.begin(),
         grouped_files_to_compress.end(),
         file_group_id_comparator);
    // Compress grouped files
    for (auto const& file_to_compress : grouped_files_to_compress) {
        if (archive_writer.get_data_size_of_dictionaries() >= target_data_size_of_dictionaries) {
            split_archive(archive_user_config, archive_writer);
        }
        if (false
            == file_compressor.compress_file(
                    target_data_size_of_dictionaries,
                    archive_user_config,
                    target_encoded_file_size,
                    file_to_compress,
                    archive_writer,
                    use_heuristic
            ))
        {
            all_files_compressed_successfully = false;
        }
        if (command_line_args.show_progress()) {
            ++num_files_compressed;
            cerr << "Compressed " << num_files_compressed << '/' << num_files_to_compress
                 << " files" << '\r';
        }
    }

    archive_writer.close();

    return all_files_compressed_successfully;
}

bool read_and_validate_grouped_file_list(
        boost::filesystem::path const& path_prefix_to_remove,
        string const& list_path,
        vector<FileToCompress>& grouped_files
) {
    unique_ptr<FileReader> grouped_file_path_reader;
    try {
        grouped_file_path_reader = make_unique<FileReader>(list_path);
<<<<<<< HEAD
    } catch (FileReader::OperationFailed const& err) {
        auto const error_code = err.get_error_code();
=======
    } catch (FileReader::OperationFailed const& exception) {
        auto const error_code = exception.get_error_code();
>>>>>>> a89ff144
        if (ErrorCode_FileNotFound == error_code) {
            SPDLOG_ERROR("'{}' does not exist.", list_path.c_str());
        } else if (ErrorCode_errno == error_code) {
            SPDLOG_ERROR("Failed to read '{}', errno={}", list_path.c_str(), errno);
        } else {
            SPDLOG_ERROR("Failed to read '{}', error_code={}", list_path.c_str(), error_code);
        }
        return false;
    }

    unique_ptr<FileReader> grouped_file_id_reader;
    string grouped_file_ids_path = list_path.substr(0, list_path.length() - 4) + ".gid";
    try {
        grouped_file_id_reader = make_unique<FileReader>(grouped_file_ids_path);
<<<<<<< HEAD
    } catch (FileReader::OperationFailed const& err) {
        auto const error_code = err.get_error_code();
=======
    } catch (FileReader::OperationFailed const& exception) {
        auto const error_code = exception.get_error_code();
>>>>>>> a89ff144
        if (ErrorCode_FileNotFound == error_code) {
            SPDLOG_ERROR("'{}' does not exist.", grouped_file_ids_path.c_str());
        } else if (ErrorCode_errno == error_code) {
            SPDLOG_ERROR("Failed to read '{}', errno={}", grouped_file_ids_path.c_str(), errno);
        } else {
            SPDLOG_ERROR(
                    "Failed to read '{}', error_code={}",
                    grouped_file_ids_path.c_str(),
                    error_code
            );
        }
        return false;
    }

    // Read list
    bool all_paths_valid = true;
    string path;
    string path_without_prefix;
    group_id_t group_id;
    ErrorCode error_code{ErrorCode_Success};
    while (true) {
        // Read path
        error_code = grouped_file_path_reader->try_read_to_delimiter('\n', false, false, path);
        if (ErrorCode_Success != error_code) {
            break;
        }
        // Validate path is not empty
        if (path.empty()) {
            SPDLOG_ERROR("Found empty line in {}", list_path.c_str());
            all_paths_valid = false;
            continue;
        }

        // Read group ID
        error_code = grouped_file_id_reader->try_read_numeric_value(group_id);
        if (ErrorCode_Success != error_code) {
            if (ErrorCode_EndOfFile == error_code) {
                SPDLOG_ERROR("There are more grouped file paths than IDs.");
                return false;
            }
            break;
        }

        // Validate path exists
        if (boost::filesystem::exists(path) == false) {
            SPDLOG_ERROR("'{}' does not exist.", path.c_str());
            all_paths_valid = false;
            continue;
        }

        // Validate path is not a directory
        if (boost::filesystem::is_directory(path)) {
            SPDLOG_ERROR(
                    "Directory '{}' found in list of grouped files. If the directory contains "
                    "grouped files, please specify them individually.",
                    path.c_str()
            );
            all_paths_valid = false;
            continue;
        }

        if (false
            == remove_prefix_and_clean_up_path(path_prefix_to_remove, path, path_without_prefix))
        {
            SPDLOG_ERROR(
                    "'{}' does not contain prefix '{}'.",
                    path.c_str(),
                    path_prefix_to_remove.c_str()
            );
            all_paths_valid = false;
            continue;
        }

        // Add grouped file
        grouped_files.emplace_back(path, path_without_prefix, group_id);
    }
    // Check for any unexpected errors
    if (ErrorCode_EndOfFile != error_code) {
        if (ErrorCode_errno == error_code) {
            SPDLOG_ERROR("Failed to read grouped file paths or IDs, errno={}", errno);
        } else {
            SPDLOG_ERROR("Failed to read grouped file paths or IDs, error_code={}", error_code);
        }
        return false;
    }

    // Validate the list contained at least one file
    if (grouped_files.empty()) {
        SPDLOG_ERROR("'{}' did not contain any paths.", list_path.c_str());
        return false;
    }

    return all_paths_valid;
}
}  // namespace clp::clp<|MERGE_RESOLUTION|>--- conflicted
+++ resolved
@@ -198,13 +198,8 @@
     unique_ptr<FileReader> grouped_file_path_reader;
     try {
         grouped_file_path_reader = make_unique<FileReader>(list_path);
-<<<<<<< HEAD
-    } catch (FileReader::OperationFailed const& err) {
-        auto const error_code = err.get_error_code();
-=======
     } catch (FileReader::OperationFailed const& exception) {
         auto const error_code = exception.get_error_code();
->>>>>>> a89ff144
         if (ErrorCode_FileNotFound == error_code) {
             SPDLOG_ERROR("'{}' does not exist.", list_path.c_str());
         } else if (ErrorCode_errno == error_code) {
@@ -219,13 +214,8 @@
     string grouped_file_ids_path = list_path.substr(0, list_path.length() - 4) + ".gid";
     try {
         grouped_file_id_reader = make_unique<FileReader>(grouped_file_ids_path);
-<<<<<<< HEAD
-    } catch (FileReader::OperationFailed const& err) {
-        auto const error_code = err.get_error_code();
-=======
     } catch (FileReader::OperationFailed const& exception) {
         auto const error_code = exception.get_error_code();
->>>>>>> a89ff144
         if (ErrorCode_FileNotFound == error_code) {
             SPDLOG_ERROR("'{}' does not exist.", grouped_file_ids_path.c_str());
         } else if (ErrorCode_errno == error_code) {
