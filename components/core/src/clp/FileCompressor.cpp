--- conflicted
+++ resolved
@@ -318,11 +318,7 @@
                 succeeded = false;
                 continue;
             }
-<<<<<<< HEAD
             auto file_path = std::string(m_libarchive_reader.get_path());
-            if (is_utf8_sequence(m_utf8_validation_buf_length, m_utf8_validation_buf)) {
-                auto boost_path_for_compression = parent_boost_path / file_path;
-=======
             char const* utf8_validation_buf{nullptr};
             size_t utf8_validation_buf_len{0};
             m_libarchive_file_reader.peek_buffered_data(
@@ -330,8 +326,7 @@
                     utf8_validation_buf_len
             );
             if (is_utf8_sequence(utf8_validation_buf_len, utf8_validation_buf)) {
-                auto boost_path_for_compression = parent_boost_path / m_libarchive_reader.get_path();
->>>>>>> e1787de1
+                auto boost_path_for_compression = parent_boost_path / file_path;
                 if (use_heuristic) {
                     parse_and_encode_with_heuristic(target_data_size_of_dicts, archive_user_config, target_encoded_file_size,
                                                     boost_path_for_compression.string(), file_to_compress.get_group_id(), archive_writer,
@@ -340,8 +335,8 @@
                     parse_and_encode(target_data_size_of_dicts, archive_user_config, target_encoded_file_size, boost_path_for_compression.string(),
                                      file_to_compress.get_group_id(), archive_writer, m_libarchive_file_reader);
                 }
-            } else if (IrMessageParser::is_ir_encoded(m_utf8_validation_buf_length,
-                                                      m_utf8_validation_buf)) {
+            } else if (IrMessageParser::is_ir_encoded(utf8_validation_buf_len,
+                                                      utf8_validation_buf)) {
                 // Remove .clp suffix if found
                 if (file_path.length() > 4 &&
                     file_path.substr(file_path.length() - 4) == ".clp")
