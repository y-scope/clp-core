#ifndef CLP_STREAMING_ARCHIVE_READER_MESSAGE_HPP
#define CLP_STREAMING_ARCHIVE_READER_MESSAGE_HPP

#include <cstddef>
#include <vector>

#include "../../Defs.h"

namespace clp::streaming_archive::reader {
class Message {
public:
    // Methods
    auto get_log_event_ix() const -> size_t;
<<<<<<< HEAD
    auto get_ix_in_split() const -> size_t;
=======
    auto get_ix_in_file_split() const -> size_t;
>>>>>>> 7116bdf7
    logtype_dictionary_id_t get_logtype_id() const;
    std::vector<encoded_variable_t> const& get_vars() const;
    epochtime_t get_ts_in_milli() const;

    auto set_msg_ix(uint64_t file_split_begin_msg_ix, uint64_t msg_ix_in_file_split) -> void;
    void set_logtype_id(logtype_dictionary_id_t logtype_id);
    void add_var(encoded_variable_t var);
    void set_timestamp(epochtime_t timestamp);

    void clear_vars();

private:
    friend class Archive;

    // Variables
    size_t m_log_event_ix;
    size_t m_ix_in_file_split;
    logtype_dictionary_id_t m_logtype_id;
    std::vector<encoded_variable_t> m_vars;
    epochtime_t m_timestamp;
};
}  // namespace clp::streaming_archive::reader

#endif  // CLP_STREAMING_ARCHIVE_READER_MESSAGE_HPP<|MERGE_RESOLUTION|>--- conflicted
+++ resolved
@@ -11,11 +11,7 @@
 public:
     // Methods
     auto get_log_event_ix() const -> size_t;
-<<<<<<< HEAD
-    auto get_ix_in_split() const -> size_t;
-=======
     auto get_ix_in_file_split() const -> size_t;
->>>>>>> 7116bdf7
     logtype_dictionary_id_t get_logtype_id() const;
     std::vector<encoded_variable_t> const& get_vars() const;
     epochtime_t get_ts_in_milli() const;
