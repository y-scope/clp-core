#ifndef FFI_IR_STREAM_DECODING_METHODS_HPP
#define FFI_IR_STREAM_DECODING_METHODS_HPP

#include <string_view>
#include <vector>

<<<<<<< HEAD
// Project headers
#include "../../ReaderInterface.hpp"
=======
>>>>>>> ea90a09c
#include "../encoding_methods.hpp"

namespace ffi::ir_stream {
using encoded_tag_t = int8_t;

<<<<<<< HEAD
typedef enum {
    IRErrorCode_Success,
    IRErrorCode_Decode_Error,
    IRErrorCode_Eof,
    IRErrorCode_Corrupted_IR,
    IRErrorCode_Incomplete_IR,
} IRErrorCode;

/**
 * Decodes the encoding type for the encoded IR stream
 * @param ir_buf
 * @param is_four_bytes_encoding Returns the encoding type
 * @return ErrorCode_Success on success
 * @return ErrorCode_Corrupted_IR if ir_buf contains invalid IR
 * @return ErrorCode_Incomplete_IR if ir_buf doesn't contain enough data to
 * decode
 */
IRErrorCode get_encoding_type(ReaderInterface& ir_buf, bool& is_four_bytes_encoding);

/**
 * Decodes the preamble for an IR stream.
 * @param ir_buf
 * @param metadata_type Returns the type of the metadata found in the IR
 * @param metadata_pos Returns the starting position of the metadata in ir_buf
 * @param metadata_size Returns the size of the metadata written in the IR
 * @return IRErrorCode_Success on success
 * @return IRErrorCode_Corrupted_IR if ir_buf contains invalid IR
 * @return IRErrorCode_Incomplete_IR if ir_buf doesn't contain enough
 * data to decode
 */
IRErrorCode decode_preamble(
        ReaderInterface& ir_buf,
        encoded_tag_t& metadata_type,
        size_t& metadata_pos,
        uint16_t& metadata_size
);

/**
 * Decodes the preamble for an IR stream.
 * @param ir_buf
 * @param metadata_type Returns the type of the metadata found in the IR
 * @param metadata Returns the metadata as a vector by reference
 * @return IRErrorCode_Success on success
 * @return IRErrorCode_Corrupted_IR if ir_buf contains invalid IR
 * @return IRErrorCode_Incomplete_IR if ir_buf doesn't contain enough
 * data to decode
 */
IRErrorCode decode_preamble(
        ReaderInterface& ir_buf,
        encoded_tag_t& metadata_type,
        std::vector<int8_t>& metadata
);

namespace eight_byte_encoding {
    /**
=======
/**
 * Class representing an IR buffer that the decoder sequentially reads from. The
 * class maintains an internal cursor such that every successful read increments
 * the cursor.
 */
class IrBuffer {
public:
    IrBuffer(int8_t const* data, size_t size)
            : m_data(data),
              m_size(size),
              m_cursor_pos(0),
              m_internal_cursor_pos(0) {}

    [[nodiscard]] size_t get_cursor_pos() const { return m_cursor_pos; }

    void set_cursor_pos(size_t cursor_pos) { m_cursor_pos = cursor_pos; }

    // The following methods should only be used by the decoder
    void init_internal_pos() { m_internal_cursor_pos = m_cursor_pos; }

    void commit_internal_pos() { m_cursor_pos = m_internal_cursor_pos; }

    size_t size() const { return m_size; }

    /**
     * Tries reading a string view of size = read_size from the ir_buf.
     * @param str_view Returns the string view
     * @param read_size
     * @return true on success, false if the ir_buf doesn't contain enough data
     * to decode
     */
    [[nodiscard]] bool try_read(std::string_view& str_view, size_t read_size);

    /**
     * Tries reading an integer of size = sizeof(integer_t) from the ir_buf
     * @tparam integer_t
     * @param data Returns the integer
     * @return true on success, false if the ir_buf doesn't contain enough data
     * to decode
     */
    template <typename integer_t>
    [[nodiscard]] bool try_read(integer_t& data);

    /**
     * Tries reading data of size = read_size from the ir_buf. On success,
     * stores the data into dest.
     * @param dest
     * @param read_size
     * @return true on success, false if the ir_buf doesn't contain enough data
     * to decode
     */
    [[nodiscard]] bool try_read(void* dest, size_t read_size);

private:
    /**
     * @param read_size
     * @return Whether a read of the given size will exceed the size of the
     * buffer
     */
    [[nodiscard]] bool read_will_overflow(size_t read_size) const {
        return (m_internal_cursor_pos + read_size) > m_size;
    }

    int8_t const* const m_data;
    const size_t m_size;
    size_t m_cursor_pos;
    // Internal cursor position to help restore cursor pos if/when decoding
    // fails
    size_t m_internal_cursor_pos;
};

typedef enum {
    IRErrorCode_Success,
    IRErrorCode_Decode_Error,
    IRErrorCode_Eof,
    IRErrorCode_Corrupted_IR,
    IRErrorCode_Corrupted_Metadata,
    IRErrorCode_Incomplete_IR,
    IRErrorCode_Unsupported_Version,
} IRErrorCode;

/**
 * Decodes the encoding type for the encoded IR stream
 * @param ir_buf
 * @param is_four_bytes_encoding Returns the encoding type
 * @return ErrorCode_Success on success
 * @return ErrorCode_Corrupted_IR if ir_buf contains invalid IR
 * @return ErrorCode_Incomplete_IR if ir_buf doesn't contain enough data to
 * decode
 */
IRErrorCode get_encoding_type(IrBuffer& ir_buf, bool& is_four_bytes_encoding);

/**
 * Decodes the preamble for an IR stream.
 * @param ir_buf
 * @param metadata_type Returns the type of the metadata found in the IR
 * @param metadata_pos Returns the starting position of the metadata in ir_buf
 * @param metadata_size Returns the size of the metadata written in the IR
 * @return IRErrorCode_Success on success
 * @return IRErrorCode_Corrupted_IR if ir_buf contains invalid IR
 * @return IRErrorCode_Incomplete_IR if ir_buf doesn't contain enough data to
 * decode
 */
IRErrorCode decode_preamble(
        IrBuffer& ir_buf,
        encoded_tag_t& metadata_type,
        size_t& metadata_pos,
        uint16_t& metadata_size
);

namespace eight_byte_encoding {
    /**
>>>>>>> ea90a09c
     * Decodes the next message for the eight-byte encoding IR stream.
     * @param ir_buf
     * @param message Returns the decoded message
     * @param timestamp Returns the decoded timestamp
     * @return ErrorCode_Success on success
     * @return ErrorCode_Corrupted_IR if ir_buf contains invalid IR
<<<<<<< HEAD
     * @return ErrorCode_Decode_Error if the encoded message cannot be
     * properly decoded
     * @return ErrorCode_Incomplete_IR if ir_buf doesn't contain enough data
     * to decode
     * @return ErrorCode_End_of_IR if the IR ends
     */
    IRErrorCode
    decode_next_message(ReaderInterface& ir_buf, std::string& message, epoch_time_ms_t& timestamp);
=======
     * @return ErrorCode_Decode_Error if the encoded message cannot be properly
     * decoded
     * @return ErrorCode_Incomplete_IR if ir_buf doesn't contain enough data to
     * decode
     * @return ErrorCode_End_of_IR if the IR ends
     */
    IRErrorCode
    decode_next_message(IrBuffer& ir_buf, std::string& message, epoch_time_ms_t& timestamp);
>>>>>>> ea90a09c
}  // namespace eight_byte_encoding

namespace four_byte_encoding {
    /**
     * Decodes the next message for the four-byte encoding IR stream.
     * @param ir_buf
     * @param message Returns the decoded message
     * @param timestamp_delta Returns the decoded timestamp delta
     * @return ErrorCode_Success on success
     * @return ErrorCode_Corrupted_IR if ir_buf contains invalid IR
<<<<<<< HEAD
     * @return ErrorCode_Decode_Error if the encoded message cannot be
     * properly decoded
     * @return ErrorCode_Incomplete_IR if ir_buf doesn't contain enough data
     * to decode
     * @return ErrorCode_End_of_IR if the IR ends
     */
    IRErrorCode decode_next_message(
            ReaderInterface& ir_buf,
            std::string& message,
            epoch_time_ms_t& timestamp_delta
    );
=======
     * @return ErrorCode_Decode_Error if the encoded message cannot be properly
     * decoded
     * @return ErrorCode_Incomplete_IR if ir_buf doesn't contain enough data to
     * decode
     * @return ErrorCode_End_of_IR if the IR ends
     */
    IRErrorCode
    decode_next_message(IrBuffer& ir_buf, std::string& message, epoch_time_ms_t& timestamp_delta);
>>>>>>> ea90a09c
}  // namespace four_byte_encoding
}  // namespace ffi::ir_stream

#endif  // FFI_IR_STREAM_DECODING_METHODS_HPP<|MERGE_RESOLUTION|>--- conflicted
+++ resolved
@@ -4,17 +4,12 @@
 #include <string_view>
 #include <vector>
 
-<<<<<<< HEAD
-// Project headers
 #include "../../ReaderInterface.hpp"
-=======
->>>>>>> ea90a09c
 #include "../encoding_methods.hpp"
 
 namespace ffi::ir_stream {
 using encoded_tag_t = int8_t;
 
-<<<<<<< HEAD
 typedef enum {
     IRErrorCode_Success,
     IRErrorCode_Decode_Error,
@@ -70,127 +65,12 @@
 
 namespace eight_byte_encoding {
     /**
-=======
-/**
- * Class representing an IR buffer that the decoder sequentially reads from. The
- * class maintains an internal cursor such that every successful read increments
- * the cursor.
- */
-class IrBuffer {
-public:
-    IrBuffer(int8_t const* data, size_t size)
-            : m_data(data),
-              m_size(size),
-              m_cursor_pos(0),
-              m_internal_cursor_pos(0) {}
-
-    [[nodiscard]] size_t get_cursor_pos() const { return m_cursor_pos; }
-
-    void set_cursor_pos(size_t cursor_pos) { m_cursor_pos = cursor_pos; }
-
-    // The following methods should only be used by the decoder
-    void init_internal_pos() { m_internal_cursor_pos = m_cursor_pos; }
-
-    void commit_internal_pos() { m_cursor_pos = m_internal_cursor_pos; }
-
-    size_t size() const { return m_size; }
-
-    /**
-     * Tries reading a string view of size = read_size from the ir_buf.
-     * @param str_view Returns the string view
-     * @param read_size
-     * @return true on success, false if the ir_buf doesn't contain enough data
-     * to decode
-     */
-    [[nodiscard]] bool try_read(std::string_view& str_view, size_t read_size);
-
-    /**
-     * Tries reading an integer of size = sizeof(integer_t) from the ir_buf
-     * @tparam integer_t
-     * @param data Returns the integer
-     * @return true on success, false if the ir_buf doesn't contain enough data
-     * to decode
-     */
-    template <typename integer_t>
-    [[nodiscard]] bool try_read(integer_t& data);
-
-    /**
-     * Tries reading data of size = read_size from the ir_buf. On success,
-     * stores the data into dest.
-     * @param dest
-     * @param read_size
-     * @return true on success, false if the ir_buf doesn't contain enough data
-     * to decode
-     */
-    [[nodiscard]] bool try_read(void* dest, size_t read_size);
-
-private:
-    /**
-     * @param read_size
-     * @return Whether a read of the given size will exceed the size of the
-     * buffer
-     */
-    [[nodiscard]] bool read_will_overflow(size_t read_size) const {
-        return (m_internal_cursor_pos + read_size) > m_size;
-    }
-
-    int8_t const* const m_data;
-    const size_t m_size;
-    size_t m_cursor_pos;
-    // Internal cursor position to help restore cursor pos if/when decoding
-    // fails
-    size_t m_internal_cursor_pos;
-};
-
-typedef enum {
-    IRErrorCode_Success,
-    IRErrorCode_Decode_Error,
-    IRErrorCode_Eof,
-    IRErrorCode_Corrupted_IR,
-    IRErrorCode_Corrupted_Metadata,
-    IRErrorCode_Incomplete_IR,
-    IRErrorCode_Unsupported_Version,
-} IRErrorCode;
-
-/**
- * Decodes the encoding type for the encoded IR stream
- * @param ir_buf
- * @param is_four_bytes_encoding Returns the encoding type
- * @return ErrorCode_Success on success
- * @return ErrorCode_Corrupted_IR if ir_buf contains invalid IR
- * @return ErrorCode_Incomplete_IR if ir_buf doesn't contain enough data to
- * decode
- */
-IRErrorCode get_encoding_type(IrBuffer& ir_buf, bool& is_four_bytes_encoding);
-
-/**
- * Decodes the preamble for an IR stream.
- * @param ir_buf
- * @param metadata_type Returns the type of the metadata found in the IR
- * @param metadata_pos Returns the starting position of the metadata in ir_buf
- * @param metadata_size Returns the size of the metadata written in the IR
- * @return IRErrorCode_Success on success
- * @return IRErrorCode_Corrupted_IR if ir_buf contains invalid IR
- * @return IRErrorCode_Incomplete_IR if ir_buf doesn't contain enough data to
- * decode
- */
-IRErrorCode decode_preamble(
-        IrBuffer& ir_buf,
-        encoded_tag_t& metadata_type,
-        size_t& metadata_pos,
-        uint16_t& metadata_size
-);
-
-namespace eight_byte_encoding {
-    /**
->>>>>>> ea90a09c
      * Decodes the next message for the eight-byte encoding IR stream.
      * @param ir_buf
      * @param message Returns the decoded message
      * @param timestamp Returns the decoded timestamp
      * @return ErrorCode_Success on success
      * @return ErrorCode_Corrupted_IR if ir_buf contains invalid IR
-<<<<<<< HEAD
      * @return ErrorCode_Decode_Error if the encoded message cannot be
      * properly decoded
      * @return ErrorCode_Incomplete_IR if ir_buf doesn't contain enough data
@@ -199,16 +79,6 @@
      */
     IRErrorCode
     decode_next_message(ReaderInterface& ir_buf, std::string& message, epoch_time_ms_t& timestamp);
-=======
-     * @return ErrorCode_Decode_Error if the encoded message cannot be properly
-     * decoded
-     * @return ErrorCode_Incomplete_IR if ir_buf doesn't contain enough data to
-     * decode
-     * @return ErrorCode_End_of_IR if the IR ends
-     */
-    IRErrorCode
-    decode_next_message(IrBuffer& ir_buf, std::string& message, epoch_time_ms_t& timestamp);
->>>>>>> ea90a09c
 }  // namespace eight_byte_encoding
 
 namespace four_byte_encoding {
@@ -219,7 +89,6 @@
      * @param timestamp_delta Returns the decoded timestamp delta
      * @return ErrorCode_Success on success
      * @return ErrorCode_Corrupted_IR if ir_buf contains invalid IR
-<<<<<<< HEAD
      * @return ErrorCode_Decode_Error if the encoded message cannot be
      * properly decoded
      * @return ErrorCode_Incomplete_IR if ir_buf doesn't contain enough data
@@ -231,16 +100,6 @@
             std::string& message,
             epoch_time_ms_t& timestamp_delta
     );
-=======
-     * @return ErrorCode_Decode_Error if the encoded message cannot be properly
-     * decoded
-     * @return ErrorCode_Incomplete_IR if ir_buf doesn't contain enough data to
-     * decode
-     * @return ErrorCode_End_of_IR if the IR ends
-     */
-    IRErrorCode
-    decode_next_message(IrBuffer& ir_buf, std::string& message, epoch_time_ms_t& timestamp_delta);
->>>>>>> ea90a09c
 }  // namespace four_byte_encoding
 }  // namespace ffi::ir_stream
 
