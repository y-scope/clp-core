#include "encoding_methods.hpp"

#include <json/single_include/nlohmann/json.hpp>

#include "../../ir/parsing.hpp"
#include "byteswap.hpp"
#include "protocol_constants.hpp"

using std::string;
using std::string_view;
using std::vector;

namespace ffi::ir_stream {
// Local function prototypes
/**
 * Encodes an integer into the IR stream
 * @tparam integer_t
 * @param value
 * @param ir_buf
 */
template <typename integer_t>
static void encode_int(integer_t value, vector<int8_t>& ir_buf);

/**
 * Encodes the given logtype into the IR stream
 * @param logtype
 * @param ir_buf
 * @return true on success, false otherwise
 */
static bool encode_logtype(string_view logtype, vector<int8_t>& ir_buf);

/**
 * Encodes the given metadata into the IR stream
 * @param metadata
 * @param ir_buf
 * @return true on success, false otherwise
 */
static bool encode_metadata(nlohmann::json& metadata, vector<int8_t>& ir_buf);

/**
 * Adds the basic metadata fields to the given JSON object
 * @param timestamp_pattern
 * @param timestamp_pattern_syntax
 * @param time_zone_id
 * @param metadata
 */
static void add_base_metadata_fields(
        string_view timestamp_pattern,
        string_view timestamp_pattern_syntax,
        string_view time_zone_id,
        nlohmann::json& metadata
);

/**
<<<<<<< HEAD
=======
 * Appends a constant to the logtype, escaping any variable placeholders
 * @param constant
 * @param logtype
 * @return true
 */
static bool append_constant_to_logtype(string_view constant, string& logtype);

/**
>>>>>>> a65dcb2d
 * A functor for encoding dictionary variables in a message
 */
class DictionaryVariableHandler {
public:
    /**
     * Functor constructor
     * @param ir_buf Output buffer for the encoded data
     */
    explicit DictionaryVariableHandler(vector<int8_t>& ir_buf) : m_ir_buf(ir_buf) {}

    bool operator()(string_view message, size_t begin_pos, size_t end_pos) {
        auto length = end_pos - begin_pos;
        if (length <= UINT8_MAX) {
            m_ir_buf.push_back(cProtocol::Payload::VarStrLenUByte);
            m_ir_buf.push_back(bit_cast<int8_t>(static_cast<uint8_t>(length)));
        } else if (length <= UINT16_MAX) {
            m_ir_buf.push_back(cProtocol::Payload::VarStrLenUShort);
            encode_int(static_cast<uint16_t>(length), m_ir_buf);
        } else if (length <= INT32_MAX) {
            m_ir_buf.push_back(cProtocol::Payload::VarStrLenInt);
            encode_int(static_cast<int32_t>(length), m_ir_buf);
        } else {
            return false;
        }
        auto message_begin = message.cbegin();
        m_ir_buf.insert(m_ir_buf.cend(), message_begin + begin_pos, message_begin + end_pos);
        return true;
    }

private:
    vector<int8_t>& m_ir_buf;
};

template <typename integer_t>
static void encode_int(integer_t value, vector<int8_t>& ir_buf) {
    integer_t value_big_endian;
    static_assert(sizeof(integer_t) == 2 || sizeof(integer_t) == 4 || sizeof(integer_t) == 8);
    if constexpr (sizeof(value) == 2) {
        value_big_endian = bswap_16(value);
    } else if constexpr (sizeof(value) == 4) {
        value_big_endian = bswap_32(value);
    } else if constexpr (sizeof(value) == 8) {
        value_big_endian = bswap_64(value);
    }
    auto data = reinterpret_cast<int8_t*>(&value_big_endian);
    ir_buf.insert(ir_buf.end(), data, data + sizeof(value));
}

static bool encode_logtype(string_view logtype, vector<int8_t>& ir_buf) {
    auto length = logtype.length();
    if (length <= UINT8_MAX) {
        ir_buf.push_back(cProtocol::Payload::LogtypeStrLenUByte);
        ir_buf.push_back(bit_cast<int8_t>(static_cast<uint8_t>(length)));
    } else if (length <= UINT16_MAX) {
        ir_buf.push_back(cProtocol::Payload::LogtypeStrLenUShort);
        encode_int(static_cast<uint16_t>(length), ir_buf);
    } else if (length <= INT32_MAX) {
        ir_buf.push_back(cProtocol::Payload::LogtypeStrLenInt);
        encode_int(static_cast<int32_t>(length), ir_buf);
    } else {
        // Logtype is too long for encoding
        return false;
    }
    ir_buf.insert(ir_buf.cend(), logtype.cbegin(), logtype.cend());
    return true;
}

static bool encode_metadata(nlohmann::json& metadata, vector<int8_t>& ir_buf) {
    ir_buf.push_back(cProtocol::Metadata::EncodingJson);

    auto metadata_serialized
            = metadata.dump(-1, ' ', false, nlohmann::json::error_handler_t::ignore);
    auto metadata_serialized_length = metadata_serialized.length();
    if (metadata_serialized_length <= UINT8_MAX) {
        ir_buf.push_back(cProtocol::Metadata::LengthUByte);
        ir_buf.push_back(bit_cast<int8_t>(static_cast<uint8_t>(metadata_serialized_length)));
    } else if (metadata_serialized_length <= UINT16_MAX) {
        ir_buf.push_back(cProtocol::Metadata::LengthUShort);
        encode_int(static_cast<uint16_t>(metadata_serialized_length), ir_buf);
    } else {
        // Can't encode metadata longer than 64 KiB
        return false;
    }
    ir_buf.insert(ir_buf.cend(), metadata_serialized.cbegin(), metadata_serialized.cend());

    return true;
}

static void add_base_metadata_fields(
        string_view timestamp_pattern,
        string_view timestamp_pattern_syntax,
        string_view time_zone_id,
        nlohmann::json& metadata
) {
    metadata[cProtocol::Metadata::VersionKey] = cProtocol::Metadata::VersionValue;
    metadata[cProtocol::Metadata::VariablesSchemaIdKey] = cVariablesSchemaVersion;
    metadata[cProtocol::Metadata::VariableEncodingMethodsIdKey] = cVariableEncodingMethodsVersion;
    metadata[cProtocol::Metadata::TimestampPatternKey] = timestamp_pattern;
    metadata[cProtocol::Metadata::TimestampPatternSyntaxKey] = timestamp_pattern_syntax;
    metadata[cProtocol::Metadata::TimeZoneIdKey] = time_zone_id;
}

namespace eight_byte_encoding {
    bool encode_preamble(
            string_view timestamp_pattern,
            string_view timestamp_pattern_syntax,
            string_view time_zone_id,
            vector<int8_t>& ir_buf
    ) {
        // Write magic number
        for (auto b : cProtocol::EightByteEncodingMagicNumber) {
            ir_buf.push_back(b);
        }

        // Assemble metadata
        nlohmann::json metadata_json;
        add_base_metadata_fields(
                timestamp_pattern,
                timestamp_pattern_syntax,
                time_zone_id,
                metadata_json
        );

        return encode_metadata(metadata_json, ir_buf);
    }

    bool encode_message(
            epoch_time_ms_t timestamp,
            string_view message,
            string& logtype,
            vector<int8_t>& ir_buf
    ) {
        auto encoded_var_handler = [&ir_buf](eight_byte_encoded_variable_t encoded_var) {
            ir_buf.push_back(cProtocol::Payload::VarEightByteEncoding);
            encode_int(encoded_var, ir_buf);
        };

        if (false
            == encode_message_generically<eight_byte_encoded_variable_t>(
                    message,
                    logtype,
                    ir::escape_and_append_const_to_logtype,
                    encoded_var_handler,
                    DictionaryVariableHandler(ir_buf)
            ))
        {
            return false;
        }

        if (false == encode_logtype(logtype, ir_buf)) {
            return false;
        }

        // Encode timestamp
        ir_buf.push_back(cProtocol::Payload::TimestampVal);
        encode_int(timestamp, ir_buf);

        return true;
    }
}  // namespace eight_byte_encoding

namespace four_byte_encoding {
    bool encode_preamble(
            string_view timestamp_pattern,
            string_view timestamp_pattern_syntax,
            string_view time_zone_id,
            epoch_time_ms_t reference_timestamp,
            vector<int8_t>& ir_buf
    ) {
        // Write magic number
        for (auto b : cProtocol::FourByteEncodingMagicNumber) {
            ir_buf.push_back(b);
        }

        // Assemble metadata
        nlohmann::json metadata_json;
        add_base_metadata_fields(
                timestamp_pattern,
                timestamp_pattern_syntax,
                time_zone_id,
                metadata_json
        );
        metadata_json[cProtocol::Metadata::ReferenceTimestampKey]
                = std::to_string(reference_timestamp);

        return encode_metadata(metadata_json, ir_buf);
    }

    bool encode_message(
            epoch_time_ms_t timestamp_delta,
            string_view message,
            string& logtype,
            vector<int8_t>& ir_buf
    ) {
        if (false == encode_message(message, logtype, ir_buf)) {
            return false;
        }

        if (false == encode_timestamp(timestamp_delta, ir_buf)) {
            return false;
        }

        return true;
    }

    bool encode_message(string_view message, string& logtype, vector<int8_t>& ir_buf) {
        auto encoded_var_handler = [&ir_buf](four_byte_encoded_variable_t encoded_var) {
            ir_buf.push_back(cProtocol::Payload::VarFourByteEncoding);
            encode_int(encoded_var, ir_buf);
        };

        if (false
            == encode_message_generically<four_byte_encoded_variable_t>(
                    message,
                    logtype,
                    ir::escape_and_append_const_to_logtype,
                    encoded_var_handler,
                    DictionaryVariableHandler(ir_buf)
            ))
        {
            return false;
        }

        if (false == encode_logtype(logtype, ir_buf)) {
            return false;
        }

        return true;
    }

    bool encode_timestamp(epoch_time_ms_t timestamp_delta, std::vector<int8_t>& ir_buf) {
        if (INT8_MIN <= timestamp_delta && timestamp_delta <= INT8_MAX) {
            ir_buf.push_back(cProtocol::Payload::TimestampDeltaByte);
            ir_buf.push_back(static_cast<int8_t>(timestamp_delta));
        } else if (INT16_MIN <= timestamp_delta && timestamp_delta <= INT16_MAX) {
            ir_buf.push_back(cProtocol::Payload::TimestampDeltaShort);
            encode_int(static_cast<int16_t>(timestamp_delta), ir_buf);
        } else if (INT32_MIN <= timestamp_delta && timestamp_delta <= INT32_MAX) {
            ir_buf.push_back(cProtocol::Payload::TimestampDeltaInt);
            encode_int(static_cast<int32_t>(timestamp_delta), ir_buf);
        } else if (INT64_MIN <= timestamp_delta && timestamp_delta <= INT64_MAX) {
            ir_buf.push_back(cProtocol::Payload::TimestampDeltaLong);
            encode_int(static_cast<int64_t>(timestamp_delta), ir_buf);
        } else {
            // Delta exceeds maximum representable by a 64-bit int
            return false;
        }

        return true;
    }
}  // namespace four_byte_encoding
}  // namespace ffi::ir_stream<|MERGE_RESOLUTION|>--- conflicted
+++ resolved
@@ -52,17 +52,6 @@
 );
 
 /**
-<<<<<<< HEAD
-=======
- * Appends a constant to the logtype, escaping any variable placeholders
- * @param constant
- * @param logtype
- * @return true
- */
-static bool append_constant_to_logtype(string_view constant, string& logtype);
-
-/**
->>>>>>> a65dcb2d
  * A functor for encoding dictionary variables in a message
  */
 class DictionaryVariableHandler {
