--- conflicted
+++ resolved
@@ -40,24 +40,16 @@
     count_by_time_bucket_size: typing.Optional[int] = None  # Milliseconds
 
 
-<<<<<<< HEAD
-class QueryConfig(BaseModel, ABC): ...
+class QueryJobConfig(BaseModel): ...
 
-
-class ExtractIrConfig(QueryConfig):
+class ExtractIrJobConfig(QueryJobConfig):
     orig_file_id: str
     msg_ix: int
     file_split_id: typing.Optional[str] = None
     target_size: typing.Optional[int] = None
 
 
-class SearchConfig(QueryConfig):
-=======
-class QueryJobConfig(BaseModel): ...
-
-
 class SearchJobConfig(QueryJobConfig):
->>>>>>> 94509a83
     query_string: str
     max_num_results: int
     tags: typing.Optional[typing.List[str]] = None
