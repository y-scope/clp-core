--- conflicted
+++ resolved
@@ -109,13 +109,9 @@
     db_conn,
     search_config: SearchConfig,
 ):
-<<<<<<< HEAD
     query = f"""SELECT id as archive_id, end_timestamp 
             FROM {CLP_METADATA_TABLE_PREFIX}archives
             """
-=======
-    query = f"SELECT id as archive_id FROM {CLP_METADATA_TABLE_PREFIX}archives"
->>>>>>> 89333e3d
     filter_clauses = []
     if search_config.end_timestamp is not None:
         filter_clauses.append(f"begin_timestamp <= {search_config.end_timestamp}")
@@ -132,16 +128,11 @@
     query += " ORDER BY end_timestamp DESC"
 
     with contextlib.closing(db_conn.cursor(dictionary=True)) as cursor:
-<<<<<<< HEAD
-        cursor.execute(query)
-        archives_for_search = list(cursor.fetchall())
-=======
         if search_config.tags is not None:
             cursor.execute(query, tuple(search_config.tags))
         else:
             cursor.execute(query)
-        archives_for_search = [archive["archive_id"] for archive in cursor.fetchall()]
->>>>>>> 89333e3d
+        archives_for_search = list(cursor.fetchall())
         db_conn.commit()
     return archives_for_search
 
