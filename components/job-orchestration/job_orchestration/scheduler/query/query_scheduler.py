--- conflicted
+++ resolved
@@ -42,11 +42,7 @@
 from job_orchestration.executor.query.extract_ir_task import extract_ir
 from job_orchestration.executor.query.fs_search_task import search
 from job_orchestration.scheduler.constants import QueryJobStatus, QueryJobType, QueryTaskStatus
-<<<<<<< HEAD
-from job_orchestration.scheduler.job_config import ExtractIrConfig, SearchConfig
-=======
-from job_orchestration.scheduler.job_config import SearchJobConfig
->>>>>>> 94509a83
+from job_orchestration.scheduler.job_config import ExtractIrJobConfig, SearchJobConfig
 from job_orchestration.scheduler.query.reducer_handler import (
     handle_reducer_connection,
     ReducerHandlerMessage,
@@ -54,10 +50,7 @@
     ReducerHandlerMessageType,
 )
 from job_orchestration.scheduler.scheduler_data import (
-<<<<<<< HEAD
     ExtractIrJob,
-=======
->>>>>>> 94509a83
     InternalJobState,
     QueryJob,
     QueryTaskResult,
@@ -139,11 +132,7 @@
             SELECT {QUERY_JOBS_TABLE_NAME}.id as job_id
             FROM {QUERY_JOBS_TABLE_NAME}
             WHERE {QUERY_JOBS_TABLE_NAME}.status={QueryJobStatus.CANCELLING}
-<<<<<<< HEAD
-            AND {QUERY_JOBS_TABLE_NAME}.type={QueryJobType.SEARCH}
-=======
             AND {QUERY_JOBS_TABLE_NAME}.type={QueryJobType.SEARCH_OR_AGGREGATION}
->>>>>>> 94509a83
             """
         )
         return db_cursor.fetchall()
@@ -292,7 +281,7 @@
 
 def get_archive_and_update_config_for_extraction(
     db_conn,
-    extract_ir_config: ExtractIrConfig,
+    extract_ir_config: ExtractIrJobConfig,
 ) -> Optional[str]:
 
     orig_file_id = extract_ir_config.orig_file_id
@@ -340,9 +329,8 @@
     clp_metadata_db_conn_params: Dict[str, any],
     results_cache_uri: str,
 ):
-<<<<<<< HEAD
-    job_config_obj = job.job_config().dict()
-    if job.type() == QueryJobType.SEARCH:
+    job_config_obj = job.get_config().dict()
+    if job.type() == QueryJobType.SEARCH_OR_AGGREGATION:
         return celery.group(
             search.s(
                 job_id=job.id,
@@ -365,17 +353,6 @@
                 results_cache_uri=results_cache_uri,
             )
             for i in range(len(archive_ids))
-=======
-    job_config_obj = job.get_config().dict()
-    return celery.group(
-        search.s(
-            job_id=job.id,
-            archive_id=archive_ids[i],
-            task_id=task_ids[i],
-            job_config_obj=job_config_obj,
-            clp_metadata_db_conn_params=clp_metadata_db_conn_params,
-            results_cache_uri=results_cache_uri,
->>>>>>> 94509a83
         )
 
 
@@ -445,7 +422,6 @@
     logger.info(f"Got reducer for job {job.id} at {reducer_host}:{reducer_port}")
 
 
-<<<<<<< HEAD
 def dispatch_job_and_update_db(
     db_conn,
     new_job: QueryJob,
@@ -470,8 +446,6 @@
     )
 
 
-=======
->>>>>>> 94509a83
 def handle_pending_query_jobs(
     db_conn_pool,
     clp_metadata_db_conn_params: Dict[str, any],
@@ -485,12 +459,8 @@
     pending_search_jobs = [
         job
         for job in active_jobs.values()
-<<<<<<< HEAD
-        if InternalJobState.WAITING_FOR_DISPATCH == job.state and job.type() == QueryJobType.SEARCH
-=======
         if InternalJobState.WAITING_FOR_DISPATCH == job.state
         and job.get_type() == QueryJobType.SEARCH_OR_AGGREGATION
->>>>>>> 94509a83
     ]
 
     with contextlib.closing(db_conn_pool.connect()) as db_conn:
@@ -499,20 +469,12 @@
             job_type = job["type"]
             job_config = job["job_config"]
 
-<<<<<<< HEAD
-            if QueryJobType.SEARCH == job_type:
-=======
             if QueryJobType.SEARCH_OR_AGGREGATION == job_type:
->>>>>>> 94509a83
                 # Avoid double-dispatch when a job is WAITING_FOR_REDUCER
                 if job_id in active_jobs:
                     continue
 
-<<<<<<< HEAD
-                search_config = SearchConfig.parse_obj(msgpack.unpackb(job_config))
-=======
                 search_config = SearchJobConfig.parse_obj(msgpack.unpackb(job_config))
->>>>>>> 94509a83
                 archives_for_search = get_archives_for_search(db_conn, search_config)
                 if len(archives_for_search) == 0:
                     if set_job_or_task_status(
@@ -535,7 +497,6 @@
                     num_archives_to_search=len(archives_for_search),
                     num_archives_searched=0,
                     remaining_archives_for_search=archives_for_search,
-<<<<<<< HEAD
                 )
 
                 if search_config.aggregation_config is not None:
@@ -550,7 +511,7 @@
                 active_jobs[job_id] = new_search_job
 
             elif QueryJobType.EXTRACT_IR == job_type:
-                extract_ir_config = ExtractIrConfig.parse_obj(msgpack.unpackb(job_config))
+                extract_ir_config = ExtractIrJobConfig.parse_obj(msgpack.unpackb(job_config))
                 archive_id = get_archive_and_update_config_for_extraction(
                     db_conn, extract_ir_config
                 )
@@ -589,24 +550,9 @@
                 logger.info(f"Dispatched IR extraction job {job_id} on archive: {archive_id}")
 
             else:
-=======
-                )
-
-                if search_config.aggregation_config is not None:
-                    new_search_job.search_config.aggregation_config.job_id = int(job_id)
-                    new_search_job.state = InternalJobState.WAITING_FOR_REDUCER
-                    new_search_job.reducer_acquisition_task = asyncio.create_task(
-                        acquire_reducer_for_job(new_search_job)
-                    )
-                    reducer_acquisition_tasks.append(new_search_job.reducer_acquisition_task)
-                else:
-                    pending_search_jobs.append(new_search_job)
-                active_jobs[job_id] = new_search_job
-            else:
                 # NOTE: We're skipping the job for this iteration, but its status will remain
                 # unchanged. So this log will print again in the next iteration unless the user
                 # cancels the job.
->>>>>>> 94509a83
                 logger.error(f"Unexpected job type: {job_type}, skipping job {job_id}")
                 continue
 
@@ -628,7 +574,6 @@
 
             archive_ids_for_search = [archive["archive_id"] for archive in archives_for_search]
 
-<<<<<<< HEAD
             dispatch_job_and_update_db(
                 db_conn,
                 job,
@@ -639,24 +584,6 @@
             )
             logger.info(
                 f"Dispatched job {job_id} with {len(archive_ids_for_search)} archives to search."
-=======
-            dispatch_query_job(
-                db_conn, job, archive_ids_for_search, clp_metadata_db_conn_params, results_cache_uri
-            )
-            logger.info(
-                f"Dispatched job {job_id} with {len(archive_ids_for_search)} archives to search."
-            )
-            start_time = datetime.datetime.now()
-            job.start_time = start_time
-            set_job_or_task_status(
-                db_conn,
-                QUERY_JOBS_TABLE_NAME,
-                job_id,
-                QueryJobStatus.RUNNING,
-                QueryJobStatus.PENDING,
-                start_time=start_time,
-                num_tasks=job.num_archives_to_search,
->>>>>>> 94509a83
             )
 
     return reducer_acquisition_tasks
@@ -693,11 +620,7 @@
         return max_timestamp_in_remaining_archives <= min_timestamp_in_top_results
 
 
-<<<<<<< HEAD
-async def handle_returned_search_job(
-=======
 async def handle_finished_search_job(
->>>>>>> 94509a83
     db_conn, job: SearchJob, task_results: Optional[Any], results_cache_uri: str
 ) -> None:
     global active_jobs
@@ -783,8 +706,7 @@
     del active_jobs[job_id]
 
 
-<<<<<<< HEAD
-async def handle_returned_extract_ir_job(
+async def handle_finished_extract_ir_job(
     db_conn, job: SearchJob, task_results: Optional[Any]
 ) -> None:
     global active_jobs
@@ -829,8 +751,6 @@
     del active_jobs[job_id]
 
 
-=======
->>>>>>> 94509a83
 async def check_job_status_and_update_db(db_conn_pool, results_cache_uri):
     global active_jobs
 
@@ -844,11 +764,7 @@
             except Exception as e:
                 logger.error(f"Job `{job_id}` failed: {e}.")
                 # Clean up
-<<<<<<< HEAD
-                if QueryJobType.SEARCH == job.type():
-=======
                 if QueryJobType.SEARCH_OR_AGGREGATION == job.get_type():
->>>>>>> 94509a83
                     if job.reducer_handler_msg_queues is not None:
                         msg = ReducerHandlerMessage(ReducerHandlerMessageType.FAILURE)
                         await job.reducer_handler_msg_queues.put_to_handler(msg)
@@ -866,24 +782,15 @@
 
             if returned_results is None:
                 continue
-<<<<<<< HEAD
-            job_type = job.type()
-            if QueryJobType.SEARCH == job_type:
-                search_job: SearchJob = job
-                await handle_returned_search_job(
-                    db_conn, search_job, returned_results, results_cache_uri
-                )
-            elif QueryJobType.EXTRACT_IR == job_type:
-                extract_ir_job: ExtractIrJob = job
-                await handle_returned_extract_ir_job(db_conn, extract_ir_job, returned_results)
-=======
             job_type = job.get_type()
             if QueryJobType.SEARCH_OR_AGGREGATION == job_type:
                 search_job: SearchJob = job
                 await handle_finished_search_job(
                     db_conn, search_job, returned_results, results_cache_uri
                 )
->>>>>>> 94509a83
+            elif QueryJobType.EXTRACT_IR == job_type:
+                extract_ir_job: ExtractIrJob = job
+                await handle_finished_extract_ir_job(db_conn, extract_ir_job, returned_results)
             else:
                 logger.error(f"Unexpected job type: {job_type}, skipping job {job_id}")
 
