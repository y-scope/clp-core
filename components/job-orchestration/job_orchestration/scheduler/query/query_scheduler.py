"""
A scheduler for scheduling query jobs in the CLP package.

NOTE: This scheduler currently only has partial handling for failures of the database. Specifically,
in the event that the database is unreachable, the scheduler will continue running as if reads from
the database return no records and writes to the database always fail. Failed writes are currently
silently ignored, in which case the state of the database won't match the scheduler's internal
state. If the database comes back up, the scheduler will eventually reconnect to it and reads/writes
will function as normal again. However, the mismatched state may lead to unexpected behaviour like
jobs seemingly being stuck in the "RUNNING" state or jobs being repeated, which in turn will create
duplicated search results in the results cache, possibly long after the results had already been
cleared from the cache. Unfortunately, these effects will require manual intervention to clean-up.
TODO Address this limitation.
"""

from __future__ import annotations

import argparse
import asyncio
import contextlib
import datetime
import logging
import os
import pathlib
import sys
from abc import ABC, abstractmethod
from pathlib import Path
from typing import Any, Dict, List, Optional, Tuple

import celery
import msgpack
import pymongo
from clp_py_utils.clp_config import (
    CLP_METADATA_TABLE_PREFIX,
    CLPConfig,
    QUERY_JOBS_TABLE_NAME,
    QUERY_TASKS_TABLE_NAME,
)
from clp_py_utils.clp_logging import get_logger, get_logging_formatter, set_logging_level
from clp_py_utils.core import read_yaml_config_file
from clp_py_utils.decorators import exception_default_value
from clp_py_utils.sql_adapter import SQL_Adapter
from job_orchestration.executor.query.extract_stream_task import extract_stream
from job_orchestration.executor.query.fs_search_task import search
from job_orchestration.scheduler.constants import QueryJobStatus, QueryJobType, QueryTaskStatus
from job_orchestration.scheduler.job_config import (
    ExtractIrJobConfig,
    ExtractJsonJobConfig,
    SearchJobConfig,
)
from job_orchestration.scheduler.query.reducer_handler import (
    handle_reducer_connection,
    ReducerHandlerMessage,
    ReducerHandlerMessageQueues,
    ReducerHandlerMessageType,
)
from job_orchestration.scheduler.scheduler_data import (
    ExtractIrJob,
    ExtractJsonJob,
    InternalJobState,
    QueryJob,
    QueryTaskResult,
    SearchJob,
)
from pydantic import ValidationError

# Setup logging
logger = get_logger("search-job-handler")

# Dictionary of active jobs indexed by job id
active_jobs: Dict[str, QueryJob] = {}

# Dictionary that maps IDs of file splits being extracted to IDs of jobs waiting for them
active_file_split_ir_extractions: Dict[str, List[str]] = {}
<<<<<<< HEAD
# Dictionary that maps IDs of clp-s archives being extracted to IDs of jobs waiting for them
active_archive_json_extractions: Dict[str, List[str]] = {}
=======

# Dictionary that maps IDs of clp-s archives being extracted to IDs of jobs waiting for them
active_archive_json_extractions: Dict[str, List[str]] = {}

>>>>>>> d969aaf4
reducer_connection_queue: Optional[asyncio.Queue] = None


class StreamExtractionHandle(ABC):
    def __init__(self, job_id: str):
        self._job_id = job_id
        self._archive_id: Optional[str] = None

    def get_archive_id(self) -> Optional[str]:
        return self._archive_id

    @abstractmethod
    def get_stream_id(self) -> str: ...

    @abstractmethod
    def is_stream_extraction_active(self) -> bool: ...

    @abstractmethod
    def is_stream_extracted(self, results_cache_uri: str, stream_collection_name: str) -> bool: ...

    @abstractmethod
    def mark_job_as_waiting(self) -> None: ...

    @abstractmethod
    def create_stream_extraction_job(self) -> QueryJob: ...


class IrExtractionHandle(StreamExtractionHandle):
    def __init__(self, job_id: str, job_config: Dict[str, Any], db_conn):
        super().__init__(job_id)
        self.__job_config = ExtractIrJobConfig.parse_obj(job_config)
        self._archive_id, self.__file_split_id = get_archive_and_file_split_ids_for_ir_extraction(
            db_conn, self.__job_config
        )
        if self._archive_id is None:
            raise ValueError("Job parameters don't resolve to an existing archive")

        self.__job_config.file_split_id = self.__file_split_id

    def get_stream_id(self) -> str:
        return self.__file_split_id

    def is_stream_extraction_active(self) -> bool:
        return self.__file_split_id in active_file_split_ir_extractions

    def is_stream_extracted(self, results_cache_uri: str, stream_collection_name: str) -> bool:
        return document_exists(
            results_cache_uri, stream_collection_name, "file_split_id", self.__file_split_id
        )

    def mark_job_as_waiting(self) -> None:
        global active_file_split_ir_extractions
        file_split_id = self.__file_split_id
        if file_split_id not in active_file_split_ir_extractions:
            active_file_split_ir_extractions[file_split_id] = []
        active_file_split_ir_extractions[file_split_id].append(self._job_id)

    def create_stream_extraction_job(self) -> QueryJob:
        logger.info(
            f"Creating IR extraction job {self._job_id} for file_split: {self.__file_split_id}"
        )
        return ExtractIrJob(
            id=self._job_id,
            extract_ir_config=self.__job_config,
            state=InternalJobState.WAITING_FOR_DISPATCH,
        )


class JsonExtractionHandle(StreamExtractionHandle):
    def __init__(self, job_id: str, job_config: Dict[str, Any], db_conn):
        super().__init__(job_id)
        self.__job_config = ExtractJsonJobConfig.parse_obj(job_config)
        self._archive_id = self.__job_config.archive_id
        if not archive_exists(db_conn, self._archive_id):
            raise ValueError(f"Archive {self._archive_id} doesn't exist")

    def get_stream_id(self) -> str:
        return self._archive_id

    def is_stream_extraction_active(self) -> bool:
        return self._archive_id in active_archive_json_extractions

    def is_stream_extracted(self, results_cache_uri: str, stream_collection_name: str) -> bool:
        return document_exists(
            results_cache_uri, stream_collection_name, "orig_file_id", self._archive_id
        )

    def mark_job_as_waiting(self) -> None:
        global active_archive_json_extractions
        archive_id = self._archive_id
        if archive_id not in active_archive_json_extractions:
            active_archive_json_extractions[archive_id] = []
        active_archive_json_extractions[archive_id].append(self._job_id)

    def create_stream_extraction_job(self) -> QueryJob:
        logger.info(f"Creating json extraction job {self._job_id} on archive: {self._archive_id}")
        return ExtractJsonJob(
            id=self._job_id,
            extract_json_config=self.__job_config,
            state=InternalJobState.WAITING_FOR_DISPATCH,
        )


def document_exists(mongodb_uri, collection_name, field, value):
    with pymongo.MongoClient(mongodb_uri) as mongo_client:
        collection = mongo_client.get_default_database()[collection_name]
        return 0 != collection.count_documents({field: value})


def cancel_job_except_reducer(job: SearchJob):
    """
    Cancels the job apart from releasing the reducer since that requires an async call.
    NOTE: By keeping this method synchronous, the caller can cancel most of the job atomically,
    making it easier to avoid using locks in concurrent tasks.
    :param job:
    """

    if InternalJobState.RUNNING == job.state:
        job.current_sub_job_async_task_result.revoke(terminate=True)
        try:
            job.current_sub_job_async_task_result.get()
        except Exception:
            pass
    elif InternalJobState.WAITING_FOR_REDUCER == job.state:
        job.reducer_acquisition_task.cancel()


async def release_reducer_for_job(job: SearchJob):
    """
    Releases the reducer assigned to the given job
    :param job:
    """

    if job.reducer_handler_msg_queues is not None:
        # Signal the reducer to cancel the job
        msg = ReducerHandlerMessage(ReducerHandlerMessageType.FAILURE)
        await job.reducer_handler_msg_queues.put_to_handler(msg)


@exception_default_value(default=[])
def fetch_new_query_jobs(db_conn) -> list:
    """
    Fetches query jobs with status=PENDING from the database.
    :param db_conn:
    :return: The pending query jobs on success. An empty list if an exception occurs while
    interacting with the database.
    """
    with contextlib.closing(db_conn.cursor(dictionary=True)) as db_cursor:
        db_cursor.execute(
            f"""
            SELECT {QUERY_JOBS_TABLE_NAME}.id as job_id,
            {QUERY_JOBS_TABLE_NAME}.job_config,
            {QUERY_JOBS_TABLE_NAME}.type
            FROM {QUERY_JOBS_TABLE_NAME}
            WHERE {QUERY_JOBS_TABLE_NAME}.status={QueryJobStatus.PENDING}
            """
        )
        return db_cursor.fetchall()


@exception_default_value(default=[])
def fetch_cancelling_search_jobs(db_conn) -> list:
    """
    Fetches search jobs with status=CANCELLING from the database.
    :param db_conn:
    :return: The cancelling search jobs on success. An empty list if an exception occurs while
    interacting with the database.
    """
    with contextlib.closing(db_conn.cursor(dictionary=True)) as db_cursor:
        db_cursor.execute(
            f"""
            SELECT {QUERY_JOBS_TABLE_NAME}.id as job_id
            FROM {QUERY_JOBS_TABLE_NAME}
            WHERE {QUERY_JOBS_TABLE_NAME}.status={QueryJobStatus.CANCELLING}
            AND {QUERY_JOBS_TABLE_NAME}.type={QueryJobType.SEARCH_OR_AGGREGATION}
            """
        )
        return db_cursor.fetchall()


@exception_default_value(default=False)
def set_job_or_task_status(
    db_conn,
    table_name: str,
    job_id: str,
    status: QueryJobStatus | QueryTaskStatus,
    prev_status: Optional[QueryJobStatus | QueryTaskStatus] = None,
    **kwargs,
) -> bool:
    """
    Sets the status of the job or the tasks identified by `job_id` to `status`. If `prev_status` is
    specified, the update is conditional on the job/task's current status matching `prev_status`. If
    `kwargs` are specified, the fields identified by the args are also updated.
    :param db_conn:
    :param table_name:
    :param job_id:
    :param status:
    :param prev_status:
    :param kwargs:
    :return: True on success, False if the update fails or an exception occurs while interacting
    with the database.
    """
    field_set_expressions = [f"status={status}"]
    if QUERY_JOBS_TABLE_NAME == table_name:
        id_col_name = "id"
        field_set_expressions.extend([f'{k}="{v}"' for k, v in kwargs.items()])
    elif QUERY_TASKS_TABLE_NAME == table_name:
        id_col_name = "job_id"
        field_set_expressions.extend([f"{k}={v}" for k, v in kwargs.items()])
    else:
        raise ValueError(f"Unsupported table name {table_name}")
    update = (
        f'UPDATE {table_name} SET {", ".join(field_set_expressions)} WHERE {id_col_name}={job_id}'
    )

    if prev_status is not None:
        update += f" AND status={prev_status}"

    with contextlib.closing(db_conn.cursor()) as cursor:
        cursor.execute(update)
        db_conn.commit()
        rval = cursor.rowcount != 0
    return rval


async def handle_cancelling_search_jobs(db_conn_pool) -> None:
    global active_jobs

    with contextlib.closing(db_conn_pool.connect()) as db_conn:
        cancelling_jobs = fetch_cancelling_search_jobs(db_conn)

        for cancelling_job in cancelling_jobs:
            job_id = str(cancelling_job["job_id"])
            if job_id in active_jobs:
                job = active_jobs.pop(job_id)
                cancel_job_except_reducer(job)
                # Perform any async tasks last so that it's easier to reason about synchronization
                # issues between concurrent tasks
                await release_reducer_for_job(job)
            else:
                continue

            set_job_or_task_status(
                db_conn,
                QUERY_TASKS_TABLE_NAME,
                job_id,
                QueryTaskStatus.CANCELLED,
                QueryTaskStatus.PENDING,
                duration=0,
            )

            set_job_or_task_status(
                db_conn,
                QUERY_TASKS_TABLE_NAME,
                job_id,
                QueryTaskStatus.CANCELLED,
                QueryTaskStatus.RUNNING,
                duration="TIMESTAMPDIFF(MICROSECOND, start_time, NOW())/1000000.0",
            )

            if set_job_or_task_status(
                db_conn,
                QUERY_JOBS_TABLE_NAME,
                job_id,
                QueryJobStatus.CANCELLED,
                QueryJobStatus.CANCELLING,
                duration=(datetime.datetime.now() - job.start_time).total_seconds(),
            ):
                logger.info(f"Cancelled job {job_id}.")
            else:
                logger.error(f"Failed to cancel job {job_id}.")


def insert_query_tasks_into_db(db_conn, job_id, archive_ids: List[str]) -> List[int]:
    task_ids = []
    with contextlib.closing(db_conn.cursor()) as cursor:
        for archive_id in archive_ids:
            cursor.execute(
                f"""
                INSERT INTO {QUERY_TASKS_TABLE_NAME}
                (job_id, archive_id)
                VALUES({job_id}, '{archive_id}')
                """
            )
            task_ids.append(cursor.lastrowid)
    db_conn.commit()
    return task_ids


@exception_default_value(default=[])
def get_archives_for_search(
    db_conn,
    search_config: SearchJobConfig,
):
    query = f"""SELECT id as archive_id, end_timestamp 
            FROM {CLP_METADATA_TABLE_PREFIX}archives
            """
    filter_clauses = []
    if search_config.end_timestamp is not None:
        filter_clauses.append(f"begin_timestamp <= {search_config.end_timestamp}")
    if search_config.begin_timestamp is not None:
        filter_clauses.append(f"end_timestamp >= {search_config.begin_timestamp}")
    if search_config.tags is not None:
        filter_clauses.append(
            f"id IN (SELECT archive_id FROM {CLP_METADATA_TABLE_PREFIX}archive_tags WHERE "
            f"tag_id IN (SELECT tag_id FROM {CLP_METADATA_TABLE_PREFIX}tags WHERE tag_name IN "
            f"(%s)))" % ", ".join(["%s" for _ in search_config.tags])
        )
    if len(filter_clauses) > 0:
        query += " WHERE " + " AND ".join(filter_clauses)
    query += " ORDER BY end_timestamp DESC"

    with contextlib.closing(db_conn.cursor(dictionary=True)) as cursor:
        if search_config.tags is not None:
            cursor.execute(query, tuple(search_config.tags))
        else:
            cursor.execute(query)
        archives_for_search = list(cursor.fetchall())
    return archives_for_search


<<<<<<< HEAD
def get_archive_and_target_ids_for_stream_extraction(
    db_conn, job_config: Dict[str, Any], job_type: QueryJobType
) -> Tuple[Optional[str], Optional[str]]:
    if QueryJobType.EXTRACT_IR == job_type:
        extract_ir_config = ExtractIrJobConfig.parse_obj(job_config)
        return get_archive_and_file_split_ids_for_ir_extraction(db_conn, extract_ir_config)

    extract_json_config = ExtractJsonJobConfig.parse_obj(job_config)
    archive_id = extract_json_config.archive_id
    if check_if_archive_exists(db_conn, extract_json_config.archive_id):
        return archive_id, archive_id
    else:
        logger.error(f"archive {archive_id} does not exist")

    return None, None


=======
>>>>>>> d969aaf4
def get_archive_and_file_split_ids_for_ir_extraction(
    db_conn,
    extract_ir_config: ExtractIrJobConfig,
) -> Tuple[Optional[str], Optional[str]]:
    orig_file_id = extract_ir_config.orig_file_id
    msg_ix = extract_ir_config.msg_ix

    results = get_archive_and_file_split_ids(db_conn, orig_file_id, msg_ix)
    if len(results) == 0:
        logger.error(f"No matching file splits for orig_file_id={orig_file_id}, msg_ix={msg_ix}")
        return None, None
    elif len(results) > 1:
        logger.error(f"Multiple file splits found for orig_file_id={orig_file_id}, msg_ix={msg_ix}")
        for result in results:
            logger.error(f"{result['archive_id']}:{result['id']}")
        return None, None

    return results[0]["archive_id"], results[0]["file_split_id"]


@exception_default_value(default=[])
def get_archive_and_file_split_ids(
    db_conn,
    orig_file_id: str,
    msg_ix: int,
):
    """
    Fetches the IDs of the file split and the archive containing the file split based on the
    following criteria:
    1. The file split's original file id = `orig_file_id`
    2. The file split includes the message with index = `msg_ix`
    :param db_conn:
    :param orig_file_id: Original file id of the split
    :param msg_ix: Index of the message that the file split must include
    :return: A list of (archive id, file split id) on success. An empty list if
    an exception occurs while interacting with the database.
    """

    query = f"""SELECT archive_id, id as file_split_id 
            FROM {CLP_METADATA_TABLE_PREFIX}files WHERE
            orig_file_id = '{orig_file_id}' AND 
            begin_message_ix <= {msg_ix} AND 
            (begin_message_ix + num_messages) > {msg_ix}
            """

    with contextlib.closing(db_conn.cursor(dictionary=True)) as cursor:
        cursor.execute(query)
        results = list(cursor.fetchall())
    return results


<<<<<<< HEAD
def is_stream_extraction_target_active(target_id: str, job_type: QueryJobType) -> bool:
    if QueryJobType.EXTRACT_IR == job_type:
        return target_id in active_file_split_ir_extractions
    return target_id in active_archive_json_extractions


def mark_job_waiting_for_target(target_id: str, job_id: str, job_type: QueryJobType) -> None:
    global active_file_split_ir_extractions
    global active_archive_json_extractions

    active_extraction_lists: Dict[str, List[str]]
    if QueryJobType.EXTRACT_IR == job_type:
        active_extraction_lists = active_file_split_ir_extractions
    else:
        active_extraction_lists = active_archive_json_extractions

    if target_id not in active_extraction_lists:
        active_extraction_lists[target_id] = []
    active_extraction_lists[target_id].append(job_id)


def is_target_extracted(
    results_cache_uri: str, stream_collection_name: str, target_id: str, job_type: QueryJobType
) -> bool:
    target_key: str
    if QueryJobType.EXTRACT_IR == job_type:
        target_key = "file_split_id"
    else:
        target_key = "orig_file_id"

    with pymongo.MongoClient(results_cache_uri) as results_cache_client:
        stream_collection = results_cache_client.get_default_database()[stream_collection_name]
        results_count = stream_collection.count_documents({target_key: target_id})
        return 0 != results_count


def create_stream_extraction_job(
    job_id: str, job_config: Dict[str, Any], target_id: str, job_type: QueryJobType
) -> QueryJob:
    new_stream_extraction_job: QueryJob
    new_job_state = InternalJobState.WAITING_FOR_DISPATCH
    if QueryJobType.EXTRACT_IR == job_type:
        extract_ir_config = ExtractIrJobConfig.parse_obj(job_config)
        extract_ir_config.file_split_id = target_id
        new_stream_extraction_job = ExtractIrJob(
            id=job_id,
            extract_ir_config=extract_ir_config,
            state=new_job_state,
        )
        logger.info(f"Created ir extraction job {job_id} on file_split: {target_id}")
    else:
        extract_json_config = ExtractJsonJobConfig.parse_obj(job_config)
        new_stream_extraction_job = ExtractJsonJob(
            id=job_id,
            extract_json_config=extract_json_config,
            state=new_job_state,
        )
        logger.info(f"Created json extraction job {job_id} on archive: {target_id}")
    return new_stream_extraction_job


def check_if_archive_exists(
    db_conn,
    archive_id: str,
) -> bool:

=======
@exception_default_value(default=False)
def archive_exists(
    db_conn,
    archive_id: str,
) -> bool:
>>>>>>> d969aaf4
    query = f"""SELECT 1 
                FROM {CLP_METADATA_TABLE_PREFIX}archives WHERE
                id = %s
                """
    with contextlib.closing(db_conn.cursor(dictionary=True)) as cursor:
        cursor.execute(query, (archive_id,))
        if cursor.fetchone():
            return True

    return False


def get_task_group_for_job(
    archive_ids: List[str],
    task_ids: List[int],
    job: QueryJob,
    clp_metadata_db_conn_params: Dict[str, any],
    results_cache_uri: str,
):
    job_config = job.get_config().dict()
    job_type = job.get_type()
    if QueryJobType.SEARCH_OR_AGGREGATION == job_type:
        return celery.group(
            search.s(
                job_id=job.id,
                archive_id=archive_ids[i],
                task_id=task_ids[i],
                job_config=job_config,
                clp_metadata_db_conn_params=clp_metadata_db_conn_params,
                results_cache_uri=results_cache_uri,
            )
            for i in range(len(archive_ids))
        )
<<<<<<< HEAD
    elif job_type in [QueryJobType.EXTRACT_JSON, QueryJobType.EXTRACT_IR]:
=======
    elif job_type in (QueryJobType.EXTRACT_JSON, QueryJobType.EXTRACT_IR):
>>>>>>> d969aaf4
        return celery.group(
            extract_stream.s(
                job_id=job.id,
                archive_id=archive_ids[i],
                task_id=task_ids[i],
                job_config=job_config,
                clp_metadata_db_conn_params=clp_metadata_db_conn_params,
                results_cache_uri=results_cache_uri,
            )
            for i in range(len(archive_ids))
        )
    else:
        error_msg = f"Unexpected job type: {job_type}"
        logger.error(error_msg)
        raise NotImplementedError(error_msg)


def dispatch_query_job(
    db_conn,
    job: QueryJob,
    archive_ids: List[str],
    clp_metadata_db_conn_params: Dict[str, any],
    results_cache_uri: str,
) -> None:
    global active_jobs
    task_ids = insert_query_tasks_into_db(db_conn, job.id, archive_ids)

    task_group = get_task_group_for_job(
        archive_ids,
        task_ids,
        job,
        clp_metadata_db_conn_params,
        results_cache_uri,
    )
    job.current_sub_job_async_task_result = task_group.apply_async()
    job.state = InternalJobState.RUNNING


async def acquire_reducer_for_job(job: SearchJob):
    reducer_host: Optional[str] = None
    reducer_port: Optional[int] = None
    reducer_handler_msg_queues: Optional[ReducerHandlerMessageQueues] = None
    while True:
        reducer_host, reducer_port, reducer_handler_msg_queues = (
            await reducer_connection_queue.get()
        )
        """
        Below, the task can either be cancelled before sending the job config to the reducer or
        before the reducer acknowledges the job. If the task is cancelled before we send the job
        config to the reducer, then we have two options:

        1. Put the reducer's connection info back in the queue for another job to pick up.
        2. Tell the reducer to restart its job handling loop.

        If the task is cancelled after we've sent the job config to the reducer, then we have to
        use option (2), so we use option (2) in both cases.
        """
        try:
            msg = ReducerHandlerMessage(
                ReducerHandlerMessageType.AGGREGATION_CONFIG, job.search_config.aggregation_config
            )
            await reducer_handler_msg_queues.put_to_handler(msg)

            msg = await reducer_handler_msg_queues.get_from_handler()
            if msg.msg_type == ReducerHandlerMessageType.SUCCESS:
                break
            elif msg.msg_type != ReducerHandlerMessageType.FAILURE:
                error_msg = f"Unexpected msg_type: {msg.msg_type.name}"
                raise NotImplementedError(error_msg)
        except asyncio.CancelledError:
            msg = ReducerHandlerMessage(ReducerHandlerMessageType.FAILURE)
            await reducer_handler_msg_queues.put_to_handler(msg)
            raise

    job.reducer_handler_msg_queues = reducer_handler_msg_queues
    job.search_config.aggregation_config.reducer_host = reducer_host
    job.search_config.aggregation_config.reducer_port = reducer_port
    job.state = InternalJobState.WAITING_FOR_DISPATCH
    job.reducer_acquisition_task = None

    logger.info(f"Got reducer for job {job.id} at {reducer_host}:{reducer_port}")


def dispatch_job_and_update_db(
    db_conn,
    new_job: QueryJob,
    target_archives: List[str],
    clp_metadata_db_conn_params: Dict[str, any],
    results_cache_uri: str,
    num_tasks: int,
) -> None:
    dispatch_query_job(
        db_conn, new_job, target_archives, clp_metadata_db_conn_params, results_cache_uri
    )
    start_time = datetime.datetime.now()
    new_job.start_time = start_time
    set_job_or_task_status(
        db_conn,
        QUERY_JOBS_TABLE_NAME,
        new_job.id,
        QueryJobStatus.RUNNING,
        QueryJobStatus.PENDING,
        start_time=start_time,
        num_tasks=num_tasks,
    )


def handle_pending_query_jobs(
    db_conn_pool,
    clp_metadata_db_conn_params: Dict[str, any],
    results_cache_uri: str,
    stream_collection_name: str,
    num_archives_to_search_per_sub_job: int,
) -> List[asyncio.Task]:
    global active_jobs

    reducer_acquisition_tasks = []
    pending_search_jobs = [
        job
        for job in active_jobs.values()
        if InternalJobState.WAITING_FOR_DISPATCH == job.state
        and job.get_type() == QueryJobType.SEARCH_OR_AGGREGATION
    ]

    with contextlib.closing(db_conn_pool.connect()) as db_conn:
        for job in fetch_new_query_jobs(db_conn):
            job_id = str(job["job_id"])
            job_type = job["type"]
            job_config = msgpack.unpackb(job["job_config"])

            if QueryJobType.SEARCH_OR_AGGREGATION == job_type:
                # Avoid double-dispatch when a job is WAITING_FOR_REDUCER
                if job_id in active_jobs:
                    continue

                search_config = SearchJobConfig.parse_obj(job_config)
                archives_for_search = get_archives_for_search(db_conn, search_config)
                if len(archives_for_search) == 0:
                    if set_job_or_task_status(
                        db_conn,
                        QUERY_JOBS_TABLE_NAME,
                        job_id,
                        QueryJobStatus.SUCCEEDED,
                        QueryJobStatus.PENDING,
                        start_time=datetime.datetime.now(),
                        num_tasks=0,
                        duration=0,
                    ):
                        logger.info(f"No matching archives, skipping job {job_id}.")
                    continue

                new_search_job = SearchJob(
                    id=job_id,
                    search_config=search_config,
                    state=InternalJobState.WAITING_FOR_DISPATCH,
                    num_archives_to_search=len(archives_for_search),
                    num_archives_searched=0,
                    remaining_archives_for_search=archives_for_search,
                )

                if search_config.aggregation_config is not None:
                    new_search_job.search_config.aggregation_config.job_id = int(job_id)
                    new_search_job.state = InternalJobState.WAITING_FOR_REDUCER
                    new_search_job.reducer_acquisition_task = asyncio.create_task(
                        acquire_reducer_for_job(new_search_job)
                    )
                    reducer_acquisition_tasks.append(new_search_job.reducer_acquisition_task)
                else:
                    pending_search_jobs.append(new_search_job)
                active_jobs[job_id] = new_search_job

<<<<<<< HEAD
            elif job_type in [QueryJobType.EXTRACT_IR, QueryJobType.EXTRACT_JSON]:
                archive_id, target_id = get_archive_and_target_ids_for_stream_extraction(
                    db_conn, job_config, job_type
                )
                if not target_id:
=======
            elif job_type in (QueryJobType.EXTRACT_IR, QueryJobType.EXTRACT_JSON):
                job_handle: StreamExtractionHandle
                try:
                    if QueryJobType.EXTRACT_IR == job_type:
                        job_handle = IrExtractionHandle(job_id, job_config, db_conn)
                    else:
                        job_handle = JsonExtractionHandle(job_id, job_config, db_conn)
                except ValueError:
                    logger.exception("Failed to initialize extraction job handle")
>>>>>>> d969aaf4
                    if not set_job_or_task_status(
                        db_conn,
                        QUERY_JOBS_TABLE_NAME,
                        job_id,
                        QueryJobStatus.FAILED,
                        QueryJobStatus.PENDING,
                        start_time=datetime.datetime.now(),
                        num_tasks=0,
                        duration=0,
                    ):
                        logger.error(f"Failed to set job {job_id} as failed")
                    continue

<<<<<<< HEAD
                # NOTE: The following two if blocks should not be reordered. The method that checks
                # whether a stream file has been extracted doesn't guarantee that *all* stream
                # files to be extracted for the target (since the extraction job may still be in
                # progress). Thus, we must first check whether the target is in the process of
                # being extracted, and then check whether it's already been extracted.

                # Check if the target is currently being extracted; if so, add the job ID to the
                # list of jobs waiting for it.
                if is_stream_extraction_target_active(target_id, job_type):
                    mark_job_waiting_for_target(target_id, job_id, job_type)
                    logger.info(
                        f"target {target_id} is being extracted, so mark job {job_id} as running"
=======
                # NOTE: The following two if blocks for `is_stream_extraction_active` and
                # `is_stream_extracted` should not be reordered.
                #
                # The logic below works as follows:
                # 1. It checks if a stream is already being extracted
                #    (`is_stream_extraction_active`) and if so, it marks the new job as waiting for
                #    the old job to finish.
                # 2. Otherwise, it checks if a stream has already been extracted
                #    (`is_stream_extracted`) and if so, it marks the new job as complete.
                # 3. Otherwise, it creates a new stream extraction job.
                #
                # `is_stream_extracted` only checks if a single stream has been extracted rather
                # than whether all required streams have been extracted. This means that we can't
                # use it to check if the old job is complete; instead, we need to employ the
                # aforementioned logic.

                # Check if the required streams are currently being extracted; if so, add the job ID
                # to the list of jobs waiting for it.
                if job_handle.is_stream_extraction_active():
                    job_handle.mark_job_as_waiting()
                    logger.info(
                        f"Stream {job_handle.get_stream_id()} is already being extracted,"
                        f" so mark job {job_id} as running."
>>>>>>> d969aaf4
                    )
                    if not set_job_or_task_status(
                        db_conn,
                        QUERY_JOBS_TABLE_NAME,
                        job_id,
                        QueryJobStatus.RUNNING,
                        QueryJobStatus.PENDING,
                        start_time=datetime.datetime.now(),
                        num_tasks=0,
                    ):
                        logger.error(f"Failed to set job {job_id} as running")
                    continue

<<<<<<< HEAD
                # Check if a stream file in the target has already been extracted
                if is_target_extracted(
                    results_cache_uri, stream_collection_name, target_id, job_type
                ):
                    logger.info(
                        f"target {target_id} already extracted, so mark job {job_id} as done"
=======
                # Check if a required stream file has already been extracted
                if job_handle.is_stream_extracted(results_cache_uri, stream_collection_name):
                    logger.info(
                        f"Stream {job_handle.get_stream_id()} already extracted,"
                        f" so mark job {job_id} as succeeded."
>>>>>>> d969aaf4
                    )
                    if not set_job_or_task_status(
                        db_conn,
                        QUERY_JOBS_TABLE_NAME,
                        job_id,
                        QueryJobStatus.SUCCEEDED,
                        QueryJobStatus.PENDING,
                        start_time=datetime.datetime.now(),
                        num_tasks=0,
                        duration=0,
                    ):
                        logger.error(f"Failed to set job {job_id} as succeeded")
                    continue

<<<<<<< HEAD
                nex_stream_extraction_job = create_stream_extraction_job(
                    job_id, job_config, target_id, job_type
                )

                dispatch_job_and_update_db(
                    db_conn,
                    nex_stream_extraction_job,
=======
                new_stream_extraction_job = job_handle.create_stream_extraction_job()
                archive_id = job_handle.get_archive_id()
                dispatch_job_and_update_db(
                    db_conn,
                    new_stream_extraction_job,
>>>>>>> d969aaf4
                    [archive_id],
                    clp_metadata_db_conn_params,
                    results_cache_uri,
                    1,
                )

<<<<<<< HEAD
                mark_job_waiting_for_target(target_id, job_id, job_type)
                active_jobs[job_id] = nex_stream_extraction_job
                logger.info(f"Dispatched stream extraction job {job_id} on archive: {archive_id}")
=======
                job_handle.mark_job_as_waiting()
                active_jobs[job_id] = new_stream_extraction_job
                logger.info(f"Dispatched stream extraction job {job_id} for archive: {archive_id}")
>>>>>>> d969aaf4

            else:
                # NOTE: We're skipping the job for this iteration, but its status will remain
                # unchanged. So this log will print again in the next iteration unless the user
                # cancels the job.
                logger.error(f"Unexpected job type: {job_type}, skipping job {job_id}")
                continue

        for job in pending_search_jobs:
            job_id = job.id
            if (
                job.search_config.network_address is None
                and len(job.remaining_archives_for_search) > num_archives_to_search_per_sub_job
            ):
                archives_for_search = job.remaining_archives_for_search[
                    :num_archives_to_search_per_sub_job
                ]
                job.remaining_archives_for_search = job.remaining_archives_for_search[
                    num_archives_to_search_per_sub_job:
                ]
            else:
                archives_for_search = job.remaining_archives_for_search
                job.remaining_archives_for_search = []

            archive_ids_for_search = [archive["archive_id"] for archive in archives_for_search]

            dispatch_job_and_update_db(
                db_conn,
                job,
                archive_ids_for_search,
                clp_metadata_db_conn_params,
                results_cache_uri,
                job.num_archives_to_search,
            )
            logger.info(
                f"Dispatched job {job_id} with {len(archive_ids_for_search)} archives to search."
            )

    return reducer_acquisition_tasks


def try_getting_task_result(async_task_result):
    if not async_task_result.ready():
        return None
    return async_task_result.get()


def found_max_num_latest_results(
    results_cache_uri: str,
    job_id: str,
    max_num_results: int,
    max_timestamp_in_remaining_archives: int,
) -> bool:
    with pymongo.MongoClient(results_cache_uri) as results_cache_client:
        results_cache_collection = results_cache_client.get_default_database()[job_id]
        results_count = results_cache_collection.count_documents({})
        if results_count < max_num_results:
            return False

        results = list(
            results_cache_collection.find(
                projection=["timestamp"],
                sort=[("timestamp", pymongo.DESCENDING)],
                limit=max_num_results,
            )
            .sort("timestamp", pymongo.ASCENDING)
            .limit(1)
        )
        min_timestamp_in_top_results = 0 if len(results) == 0 else results[0]["timestamp"]
        return max_timestamp_in_remaining_archives <= min_timestamp_in_top_results


async def handle_finished_search_job(
    db_conn, job: SearchJob, task_results: Optional[Any], results_cache_uri: str
) -> None:
    global active_jobs

    job_id = job.id
    is_reducer_job = job.reducer_handler_msg_queues is not None
    new_job_status = QueryJobStatus.RUNNING
    for task_result_obj in task_results:
        task_result = QueryTaskResult.parse_obj(task_result_obj)
        task_id = task_result.task_id
        task_status = task_result.status
        if not task_status == QueryTaskStatus.SUCCEEDED:
            new_job_status = QueryJobStatus.FAILED
            logger.error(
                f"Search task job-{job_id}-task-{task_id} failed. "
                f"Check {task_result.error_log_path} for details."
            )
        else:
            job.num_archives_searched += 1
            logger.info(
                f"Search task job-{job_id}-task-{task_id} succeeded in "
                f"{task_result.duration} second(s)."
            )

    if new_job_status != QueryJobStatus.FAILED:
        max_num_results = job.search_config.max_num_results
        # Check if we've searched all archives
        if len(job.remaining_archives_for_search) == 0:
            new_job_status = QueryJobStatus.SUCCEEDED
        # Check if we've reached max results
        elif False == is_reducer_job and max_num_results > 0:
            if found_max_num_latest_results(
                results_cache_uri,
                job_id,
                max_num_results,
                job.remaining_archives_for_search[0]["end_timestamp"],
            ):
                new_job_status = QueryJobStatus.SUCCEEDED
    if new_job_status == QueryJobStatus.RUNNING:
        job.current_sub_job_async_task_result = None
        job.state = InternalJobState.WAITING_FOR_DISPATCH
        logger.info(f"Job {job_id} waiting for more archives to search.")
        set_job_or_task_status(
            db_conn,
            QUERY_JOBS_TABLE_NAME,
            job_id,
            QueryJobStatus.RUNNING,
            QueryJobStatus.RUNNING,
            num_tasks_completed=job.num_archives_searched,
        )
        return

    reducer_failed = False
    if is_reducer_job:
        # Notify reducer that it should have received all results
        msg = ReducerHandlerMessage(ReducerHandlerMessageType.SUCCESS)
        await job.reducer_handler_msg_queues.put_to_handler(msg)

        msg = await job.reducer_handler_msg_queues.get_from_handler()
        if ReducerHandlerMessageType.FAILURE == msg.msg_type:
            reducer_failed = True
            new_job_status = QueryJobStatus.FAILED
        elif ReducerHandlerMessageType.SUCCESS != msg.msg_type:
            error_msg = f"Unexpected msg_type: {msg.msg_type.name}"
            raise NotImplementedError(error_msg)

    # We set the status regardless of the job's previous status to handle the case where the
    # job is cancelled (status = CANCELLING) while we're in this method.
    if set_job_or_task_status(
        db_conn,
        QUERY_JOBS_TABLE_NAME,
        job_id,
        new_job_status,
        num_tasks_completed=job.num_archives_searched,
        duration=(datetime.datetime.now() - job.start_time).total_seconds(),
    ):
        if new_job_status == QueryJobStatus.SUCCEEDED:
            logger.info(f"Completed job {job_id}.")
        elif reducer_failed:
            logger.error(f"Completed job {job_id} with failing reducer.")
        else:
            logger.info(f"Completed job {job_id} with failing tasks.")
    del active_jobs[job_id]


async def handle_finished_stream_extraction_job(
    db_conn, job: QueryJob, task_results: List[Any]
) -> None:
    global active_jobs
    global active_archive_json_extractions
    global active_file_split_ir_extractions

    job_id = job.id
    new_job_status = QueryJobStatus.SUCCEEDED

    num_tasks = len(task_results)
    if 1 != num_tasks:
        logger.error(
            f"Unexpected number of tasks for extraction job {job_id}. "
            f"Expected 1, got {num_tasks}."
        )
        new_job_status = QueryJobStatus.FAILED
    else:
        task_result = QueryTaskResult.parse_obj(task_results[0])
        task_id = task_result.task_id
        if not QueryJobStatus.SUCCEEDED == task_result.status:
            logger.error(
<<<<<<< HEAD
                f"extraction task job-{job_id}-task-{task_id} failed. "
=======
                f"Extraction task job-{job_id}-task-{task_id} failed. "
>>>>>>> d969aaf4
                f"Check {task_result.error_log_path} for details."
            )
            new_job_status = QueryJobStatus.FAILED
        else:
            logger.info(
<<<<<<< HEAD
                f"extraction task job-{job_id}-task-{task_id} succeeded in "
=======
                f"Extraction task job-{job_id}-task-{task_id} succeeded in "
>>>>>>> d969aaf4
                f"{task_result.duration} second(s)."
            )

    if set_job_or_task_status(
        db_conn,
        QUERY_JOBS_TABLE_NAME,
        job_id,
        new_job_status,
        QueryJobStatus.RUNNING,
        num_tasks_completed=num_tasks,
        duration=(datetime.datetime.now() - job.start_time).total_seconds(),
    ):
        if new_job_status == QueryJobStatus.SUCCEEDED:
            logger.info(f"Completed stream extraction job {job_id}.")
        else:
            logger.info(f"Completed stream extraction job {job_id} with failing tasks.")

    waiting_jobs: List[str]
    if QueryJobType.EXTRACT_IR == job.get_type():
        extract_ir_config: ExtractIrJobConfig = job.get_config()
        waiting_jobs = active_file_split_ir_extractions.pop(extract_ir_config.file_split_id)
    else:
        extract_json_config: ExtractJsonJobConfig = job.get_config()
        waiting_jobs = active_archive_json_extractions.pop(extract_json_config.archive_id)

<<<<<<< HEAD
=======
    waiting_jobs.remove(job_id)
>>>>>>> d969aaf4
    for waiting_job in waiting_jobs:
        logger.info(f"Setting status to {new_job_status.to_str()} for waiting jobs: {waiting_job}.")
        set_job_or_task_status(
            db_conn,
            QUERY_JOBS_TABLE_NAME,
            waiting_job,
            new_job_status,
            QueryJobStatus.RUNNING,
            num_tasks_completed=0,
            duration=(datetime.datetime.now() - job.start_time).total_seconds(),
        )

    del active_jobs[job_id]


async def check_job_status_and_update_db(db_conn_pool, results_cache_uri):
    global active_jobs

    with contextlib.closing(db_conn_pool.connect()) as db_conn:
        for job_id in [
            id for id, job in active_jobs.items() if InternalJobState.RUNNING == job.state
        ]:
            job = active_jobs[job_id]
            try:
                returned_results = try_getting_task_result(job.current_sub_job_async_task_result)
            except Exception as e:
                logger.error(f"Job `{job_id}` failed: {e}.")
                # Clean up
                if QueryJobType.SEARCH_OR_AGGREGATION == job.get_type():
                    if job.reducer_handler_msg_queues is not None:
                        msg = ReducerHandlerMessage(ReducerHandlerMessageType.FAILURE)
                        await job.reducer_handler_msg_queues.put_to_handler(msg)

                del active_jobs[job_id]
                set_job_or_task_status(
                    db_conn,
                    QUERY_JOBS_TABLE_NAME,
                    job_id,
                    QueryJobStatus.FAILED,
                    QueryJobStatus.RUNNING,
                    duration=(datetime.datetime.now() - job.start_time).total_seconds(),
                )
                continue

            if returned_results is None:
                continue
            job_type = job.get_type()
            if QueryJobType.SEARCH_OR_AGGREGATION == job_type:
                search_job: SearchJob = job
                await handle_finished_search_job(
                    db_conn, search_job, returned_results, results_cache_uri
                )
<<<<<<< HEAD
            elif job_type in [QueryJobType.EXTRACT_JSON, QueryJobType.EXTRACT_IR]:
=======
            elif job_type in (QueryJobType.EXTRACT_JSON, QueryJobType.EXTRACT_IR):
>>>>>>> d969aaf4
                await handle_finished_stream_extraction_job(db_conn, job, returned_results)
            else:
                logger.error(f"Unexpected job type: {job_type}, skipping job {job_id}")


async def handle_job_updates(db_conn_pool, results_cache_uri: str, jobs_poll_delay: float):
    while True:
        await handle_cancelling_search_jobs(db_conn_pool)
        await check_job_status_and_update_db(db_conn_pool, results_cache_uri)
        await asyncio.sleep(jobs_poll_delay)


async def handle_jobs(
    db_conn_pool,
    clp_metadata_db_conn_params: Dict[str, any],
    results_cache_uri: str,
    stream_collection_name: str,
    jobs_poll_delay: float,
    num_archives_to_search_per_sub_job: int,
) -> None:
    handle_updating_task = asyncio.create_task(
        handle_job_updates(db_conn_pool, results_cache_uri, jobs_poll_delay)
    )

    tasks = [handle_updating_task]
    while True:
        reducer_acquisition_tasks = handle_pending_query_jobs(
            db_conn_pool,
            clp_metadata_db_conn_params,
            results_cache_uri,
            stream_collection_name,
            num_archives_to_search_per_sub_job,
        )
        if 0 == len(reducer_acquisition_tasks):
            tasks.append(asyncio.create_task(asyncio.sleep(jobs_poll_delay)))
        else:
            tasks.extend(reducer_acquisition_tasks)

        done, pending = await asyncio.wait(tasks, return_when=asyncio.FIRST_COMPLETED)
        if handle_updating_task in done:
            logger.error("handle_job_updates completed unexpectedly.")
            try:
                handle_updating_task.result()
            except Exception:
                logger.exception("handle_job_updates failed.")
            return
        tasks = list(pending)


async def main(argv: List[str]) -> int:
    global reducer_connection_queue

    args_parser = argparse.ArgumentParser(description="Wait for and run query jobs.")
    args_parser.add_argument("--config", "-c", required=True, help="CLP configuration file.")

    parsed_args = args_parser.parse_args(argv[1:])

    # Setup logging to file
    log_file = Path(os.getenv("CLP_LOGS_DIR")) / "query_scheduler.log"
    logging_file_handler = logging.FileHandler(filename=log_file, encoding="utf-8")
    logging_file_handler.setFormatter(get_logging_formatter())
    logger.addHandler(logging_file_handler)

    # Update logging level based on config
    set_logging_level(logger, os.getenv("CLP_LOGGING_LEVEL"))

    # Load configuration
    config_path = pathlib.Path(parsed_args.config)
    try:
        clp_config = CLPConfig.parse_obj(read_yaml_config_file(config_path))
    except ValidationError as err:
        logger.error(err)
        return -1
    except Exception as ex:
        logger.error(ex)
        return -1

    reducer_connection_queue = asyncio.Queue(32)

    sql_adapter = SQL_Adapter(clp_config.database)

    logger.debug(f"Job polling interval {clp_config.query_scheduler.jobs_poll_delay} seconds.")
    try:
        reducer_handler = await asyncio.start_server(
            lambda reader, writer: handle_reducer_connection(
                reader, writer, reducer_connection_queue
            ),
            clp_config.query_scheduler.host,
            clp_config.query_scheduler.port,
        )
        db_conn_pool = sql_adapter.create_connection_pool(
            logger=logger, pool_size=2, disable_localhost_socket_connection=True
        )

        if False == db_conn_pool.alive():
            logger.error(
                f"Failed to connect to archive database "
                f"{clp_config.database.host}:{clp_config.database.port}."
            )
            return -1

        logger.info(
            f"Connected to archive database"
            f" {clp_config.database.host}:{clp_config.database.port}."
        )
        logger.info("Query scheduler started.")
        batch_size = clp_config.query_scheduler.num_archives_to_search_per_sub_job
        job_handler = asyncio.create_task(
            handle_jobs(
                db_conn_pool=db_conn_pool,
                clp_metadata_db_conn_params=clp_config.database.get_clp_connection_params_and_type(
                    True
                ),
                results_cache_uri=clp_config.results_cache.get_uri(),
                stream_collection_name=clp_config.results_cache.stream_collection_name,
                jobs_poll_delay=clp_config.query_scheduler.jobs_poll_delay,
                num_archives_to_search_per_sub_job=batch_size,
            )
        )
        reducer_handler = asyncio.create_task(reducer_handler.serve_forever())
        done, pending = await asyncio.wait(
            [job_handler, reducer_handler], return_when=asyncio.FIRST_COMPLETED
        )
        if reducer_handler in done:
            logger.error("reducer_handler completed unexpectedly.")
            try:
                reducer_handler.result()
            except Exception:
                logger.exception("reducer_handler failed.")
        if job_handler in done:
            logger.error("job_handler completed unexpectedly.")
            try:
                job_handler.result()
            except Exception:
                logger.exception("job_handler failed.")
    except Exception:
        logger.exception(f"Uncaught exception in job handling loop.")

    return 0


if "__main__" == __name__:
    sys.exit(asyncio.run(main(sys.argv)))<|MERGE_RESOLUTION|>--- conflicted
+++ resolved
@@ -72,15 +72,10 @@
 
 # Dictionary that maps IDs of file splits being extracted to IDs of jobs waiting for them
 active_file_split_ir_extractions: Dict[str, List[str]] = {}
-<<<<<<< HEAD
+
 # Dictionary that maps IDs of clp-s archives being extracted to IDs of jobs waiting for them
 active_archive_json_extractions: Dict[str, List[str]] = {}
-=======
-
-# Dictionary that maps IDs of clp-s archives being extracted to IDs of jobs waiting for them
-active_archive_json_extractions: Dict[str, List[str]] = {}
-
->>>>>>> d969aaf4
+
 reducer_connection_queue: Optional[asyncio.Queue] = None
 
 
@@ -402,26 +397,6 @@
     return archives_for_search
 
 
-<<<<<<< HEAD
-def get_archive_and_target_ids_for_stream_extraction(
-    db_conn, job_config: Dict[str, Any], job_type: QueryJobType
-) -> Tuple[Optional[str], Optional[str]]:
-    if QueryJobType.EXTRACT_IR == job_type:
-        extract_ir_config = ExtractIrJobConfig.parse_obj(job_config)
-        return get_archive_and_file_split_ids_for_ir_extraction(db_conn, extract_ir_config)
-
-    extract_json_config = ExtractJsonJobConfig.parse_obj(job_config)
-    archive_id = extract_json_config.archive_id
-    if check_if_archive_exists(db_conn, extract_json_config.archive_id):
-        return archive_id, archive_id
-    else:
-        logger.error(f"archive {archive_id} does not exist")
-
-    return None, None
-
-
-=======
->>>>>>> d969aaf4
 def get_archive_and_file_split_ids_for_ir_extraction(
     db_conn,
     extract_ir_config: ExtractIrJobConfig,
@@ -473,80 +448,11 @@
     return results
 
 
-<<<<<<< HEAD
-def is_stream_extraction_target_active(target_id: str, job_type: QueryJobType) -> bool:
-    if QueryJobType.EXTRACT_IR == job_type:
-        return target_id in active_file_split_ir_extractions
-    return target_id in active_archive_json_extractions
-
-
-def mark_job_waiting_for_target(target_id: str, job_id: str, job_type: QueryJobType) -> None:
-    global active_file_split_ir_extractions
-    global active_archive_json_extractions
-
-    active_extraction_lists: Dict[str, List[str]]
-    if QueryJobType.EXTRACT_IR == job_type:
-        active_extraction_lists = active_file_split_ir_extractions
-    else:
-        active_extraction_lists = active_archive_json_extractions
-
-    if target_id not in active_extraction_lists:
-        active_extraction_lists[target_id] = []
-    active_extraction_lists[target_id].append(job_id)
-
-
-def is_target_extracted(
-    results_cache_uri: str, stream_collection_name: str, target_id: str, job_type: QueryJobType
-) -> bool:
-    target_key: str
-    if QueryJobType.EXTRACT_IR == job_type:
-        target_key = "file_split_id"
-    else:
-        target_key = "orig_file_id"
-
-    with pymongo.MongoClient(results_cache_uri) as results_cache_client:
-        stream_collection = results_cache_client.get_default_database()[stream_collection_name]
-        results_count = stream_collection.count_documents({target_key: target_id})
-        return 0 != results_count
-
-
-def create_stream_extraction_job(
-    job_id: str, job_config: Dict[str, Any], target_id: str, job_type: QueryJobType
-) -> QueryJob:
-    new_stream_extraction_job: QueryJob
-    new_job_state = InternalJobState.WAITING_FOR_DISPATCH
-    if QueryJobType.EXTRACT_IR == job_type:
-        extract_ir_config = ExtractIrJobConfig.parse_obj(job_config)
-        extract_ir_config.file_split_id = target_id
-        new_stream_extraction_job = ExtractIrJob(
-            id=job_id,
-            extract_ir_config=extract_ir_config,
-            state=new_job_state,
-        )
-        logger.info(f"Created ir extraction job {job_id} on file_split: {target_id}")
-    else:
-        extract_json_config = ExtractJsonJobConfig.parse_obj(job_config)
-        new_stream_extraction_job = ExtractJsonJob(
-            id=job_id,
-            extract_json_config=extract_json_config,
-            state=new_job_state,
-        )
-        logger.info(f"Created json extraction job {job_id} on archive: {target_id}")
-    return new_stream_extraction_job
-
-
-def check_if_archive_exists(
-    db_conn,
-    archive_id: str,
-) -> bool:
-
-=======
 @exception_default_value(default=False)
 def archive_exists(
     db_conn,
     archive_id: str,
 ) -> bool:
->>>>>>> d969aaf4
     query = f"""SELECT 1 
                 FROM {CLP_METADATA_TABLE_PREFIX}archives WHERE
                 id = %s
@@ -580,11 +486,7 @@
             )
             for i in range(len(archive_ids))
         )
-<<<<<<< HEAD
-    elif job_type in [QueryJobType.EXTRACT_JSON, QueryJobType.EXTRACT_IR]:
-=======
     elif job_type in (QueryJobType.EXTRACT_JSON, QueryJobType.EXTRACT_IR):
->>>>>>> d969aaf4
         return celery.group(
             extract_stream.s(
                 job_id=job.id,
@@ -756,13 +658,6 @@
                     pending_search_jobs.append(new_search_job)
                 active_jobs[job_id] = new_search_job
 
-<<<<<<< HEAD
-            elif job_type in [QueryJobType.EXTRACT_IR, QueryJobType.EXTRACT_JSON]:
-                archive_id, target_id = get_archive_and_target_ids_for_stream_extraction(
-                    db_conn, job_config, job_type
-                )
-                if not target_id:
-=======
             elif job_type in (QueryJobType.EXTRACT_IR, QueryJobType.EXTRACT_JSON):
                 job_handle: StreamExtractionHandle
                 try:
@@ -772,7 +667,6 @@
                         job_handle = JsonExtractionHandle(job_id, job_config, db_conn)
                 except ValueError:
                     logger.exception("Failed to initialize extraction job handle")
->>>>>>> d969aaf4
                     if not set_job_or_task_status(
                         db_conn,
                         QUERY_JOBS_TABLE_NAME,
@@ -786,20 +680,6 @@
                         logger.error(f"Failed to set job {job_id} as failed")
                     continue
 
-<<<<<<< HEAD
-                # NOTE: The following two if blocks should not be reordered. The method that checks
-                # whether a stream file has been extracted doesn't guarantee that *all* stream
-                # files to be extracted for the target (since the extraction job may still be in
-                # progress). Thus, we must first check whether the target is in the process of
-                # being extracted, and then check whether it's already been extracted.
-
-                # Check if the target is currently being extracted; if so, add the job ID to the
-                # list of jobs waiting for it.
-                if is_stream_extraction_target_active(target_id, job_type):
-                    mark_job_waiting_for_target(target_id, job_id, job_type)
-                    logger.info(
-                        f"target {target_id} is being extracted, so mark job {job_id} as running"
-=======
                 # NOTE: The following two if blocks for `is_stream_extraction_active` and
                 # `is_stream_extracted` should not be reordered.
                 #
@@ -823,7 +703,6 @@
                     logger.info(
                         f"Stream {job_handle.get_stream_id()} is already being extracted,"
                         f" so mark job {job_id} as running."
->>>>>>> d969aaf4
                     )
                     if not set_job_or_task_status(
                         db_conn,
@@ -837,20 +716,11 @@
                         logger.error(f"Failed to set job {job_id} as running")
                     continue
 
-<<<<<<< HEAD
-                # Check if a stream file in the target has already been extracted
-                if is_target_extracted(
-                    results_cache_uri, stream_collection_name, target_id, job_type
-                ):
-                    logger.info(
-                        f"target {target_id} already extracted, so mark job {job_id} as done"
-=======
                 # Check if a required stream file has already been extracted
                 if job_handle.is_stream_extracted(results_cache_uri, stream_collection_name):
                     logger.info(
                         f"Stream {job_handle.get_stream_id()} already extracted,"
                         f" so mark job {job_id} as succeeded."
->>>>>>> d969aaf4
                     )
                     if not set_job_or_task_status(
                         db_conn,
@@ -865,36 +735,20 @@
                         logger.error(f"Failed to set job {job_id} as succeeded")
                     continue
 
-<<<<<<< HEAD
-                nex_stream_extraction_job = create_stream_extraction_job(
-                    job_id, job_config, target_id, job_type
-                )
-
-                dispatch_job_and_update_db(
-                    db_conn,
-                    nex_stream_extraction_job,
-=======
                 new_stream_extraction_job = job_handle.create_stream_extraction_job()
                 archive_id = job_handle.get_archive_id()
                 dispatch_job_and_update_db(
                     db_conn,
                     new_stream_extraction_job,
->>>>>>> d969aaf4
                     [archive_id],
                     clp_metadata_db_conn_params,
                     results_cache_uri,
                     1,
                 )
 
-<<<<<<< HEAD
-                mark_job_waiting_for_target(target_id, job_id, job_type)
-                active_jobs[job_id] = nex_stream_extraction_job
-                logger.info(f"Dispatched stream extraction job {job_id} on archive: {archive_id}")
-=======
                 job_handle.mark_job_as_waiting()
                 active_jobs[job_id] = new_stream_extraction_job
                 logger.info(f"Dispatched stream extraction job {job_id} for archive: {archive_id}")
->>>>>>> d969aaf4
 
             else:
                 # NOTE: We're skipping the job for this iteration, but its status will remain
@@ -1075,21 +929,13 @@
         task_id = task_result.task_id
         if not QueryJobStatus.SUCCEEDED == task_result.status:
             logger.error(
-<<<<<<< HEAD
-                f"extraction task job-{job_id}-task-{task_id} failed. "
-=======
                 f"Extraction task job-{job_id}-task-{task_id} failed. "
->>>>>>> d969aaf4
                 f"Check {task_result.error_log_path} for details."
             )
             new_job_status = QueryJobStatus.FAILED
         else:
             logger.info(
-<<<<<<< HEAD
-                f"extraction task job-{job_id}-task-{task_id} succeeded in "
-=======
                 f"Extraction task job-{job_id}-task-{task_id} succeeded in "
->>>>>>> d969aaf4
                 f"{task_result.duration} second(s)."
             )
 
@@ -1115,10 +961,7 @@
         extract_json_config: ExtractJsonJobConfig = job.get_config()
         waiting_jobs = active_archive_json_extractions.pop(extract_json_config.archive_id)
 
-<<<<<<< HEAD
-=======
     waiting_jobs.remove(job_id)
->>>>>>> d969aaf4
     for waiting_job in waiting_jobs:
         logger.info(f"Setting status to {new_job_status.to_str()} for waiting jobs: {waiting_job}.")
         set_job_or_task_status(
@@ -1171,11 +1014,7 @@
                 await handle_finished_search_job(
                     db_conn, search_job, returned_results, results_cache_uri
                 )
-<<<<<<< HEAD
-            elif job_type in [QueryJobType.EXTRACT_JSON, QueryJobType.EXTRACT_IR]:
-=======
             elif job_type in (QueryJobType.EXTRACT_JSON, QueryJobType.EXTRACT_IR):
->>>>>>> d969aaf4
                 await handle_finished_stream_extraction_job(db_conn, job, returned_results)
             else:
                 logger.error(f"Unexpected job type: {job_type}, skipping job {job_id}")
