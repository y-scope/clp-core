--- conflicted
+++ resolved
@@ -27,11 +27,6 @@
     # fmt: off
     search_cmd = [
         str(clp_home / "bin" / "clo"),
-<<<<<<< HEAD
-        "--mongodb-uri", results_cache_uri,
-        "--mongodb-collection", results_collection,
-=======
->>>>>>> 9c7726c7
         str(archive_path),
         search_config.query_string,
     ]
