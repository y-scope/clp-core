--- conflicted
+++ resolved
@@ -17,67 +17,8 @@
 logger = get_task_logger(__name__)
 
 
-<<<<<<< HEAD
 def make_command(
     storage_engine: str,
-=======
-def make_clo_command(
-    clp_home: Path,
-    archive_path: Path,
-    search_config: SearchConfig,
-    results_cache_uri: str,
-    results_collection: str,
-):
-    # fmt: off
-    search_cmd = [
-        str(clp_home / "bin" / "clo"),
-        str(archive_path),
-        search_config.query_string,
-    ]
-    # fmt: on
-
-    if search_config.begin_timestamp is not None:
-        search_cmd.append("--tge")
-        search_cmd.append(str(search_config.begin_timestamp))
-    if search_config.end_timestamp is not None:
-        search_cmd.append("--tle")
-        search_cmd.append(str(search_config.end_timestamp))
-    if search_config.ignore_case:
-        search_cmd.append("--ignore-case")
-    if search_config.path_filter is not None:
-        search_cmd.append("--file-path")
-        search_cmd.append(search_config.path_filter)
-
-    if search_config.aggregation_config is not None:
-        aggregation_config = search_config.aggregation_config
-
-        if aggregation_config.do_count_aggregation is not None:
-            search_cmd.append("--count")
-        if aggregation_config.count_by_time_bucket_size is not None:
-            search_cmd.append("--count-by-time")
-            search_cmd.append(str(aggregation_config.count_by_time_bucket_size))
-
-        search_cmd.append("reducer")
-        search_cmd.append("--host")
-        search_cmd.append(aggregation_config.reducer_host)
-        search_cmd.append("--port")
-        search_cmd.append(str(aggregation_config.reducer_port))
-        search_cmd.append("--job-id")
-        search_cmd.append(str(aggregation_config.job_id))
-    else:
-        search_cmd.append("results-cache")
-        search_cmd.append("--uri")
-        search_cmd.append(results_cache_uri)
-        search_cmd.append("--collection")
-        search_cmd.append(results_collection)
-        search_cmd.append("--max-num-results")
-        search_cmd.append(str(search_config.max_num_results))
-
-    return search_cmd
-
-
-def make_clp_s_command(
->>>>>>> 044af616
     clp_home: Path,
     archives_dir: Path,
     archive_id: str,
@@ -113,10 +54,11 @@
 
     if search_config.aggregation_config is not None:
         aggregation_config = search_config.aggregation_config
-
         if aggregation_config.do_count_aggregation is not None:
-<<<<<<< HEAD
             command.append("--count")
+        if aggregation_config.count_by_time_bucket_size is not None:
+            command.append("--count-by-time")
+            command.append(str(aggregation_config.count_by_time_bucket_size))
 
         command.append("reducer")
         command.append("--host")
@@ -131,20 +73,6 @@
         command.append(search_config.network_address[0])
         command.append("--port")
         command.append(str(search_config.network_address[1]))
-=======
-            search_cmd.append("--count")
-        if aggregation_config.count_by_time_bucket_size is not None:
-            search_cmd.append("--count-by-time")
-            search_cmd.append(str(aggregation_config.count_by_time_bucket_size))
-
-        search_cmd.append("reducer")
-        search_cmd.append("--host")
-        search_cmd.append(aggregation_config.reducer_host)
-        search_cmd.append("--port")
-        search_cmd.append(str(aggregation_config.reducer_port))
-        search_cmd.append("--job-id")
-        search_cmd.append(str(aggregation_config.job_id))
->>>>>>> 044af616
     else:
         command.append("results-cache")
         command.append("--uri")
