{
  "name": "log-viewer-webui-server",
  "version": "0.1.0",
  "description": "",
  "main": "src/main.js",
  "scripts": {
    "lint:check": "npx eslint --no-eslintrc --config package.json src",
    "lint:fix": "npx eslint --fix --no-eslintrc --config package.json src",
    "prod": "NODE_ENV=production node src/main.js",
    "start": "NODE_ENV=development nodemon src/main.js",
    "test": "tap"
  },
  "author": "YScope Inc. <dev@yscope.com>",
  "license": "Apache-2.0",
  "type": "module",
  "dependencies": {
<<<<<<< HEAD
    "@fastify/mysql": "^4.3.0",
    "@fastify/mongodb": "^8.0.0",
    "@msgpack/msgpack": "^3.0.0-beta2",
=======
    "@fastify/static": "^7.0.4",
>>>>>>> 6e216659
    "dotenv": "^16.4.5",
    "fastify": "^4.28.0",
    "fastify-plugin": "^4.5.1",
    "http-status-codes": "^2.3.0",
    "pino-pretty": "^11.2.1"
  },
  "devDependencies": {
    "eslint-config-yscope": "latest",
    "nodemon": "^3.1.3",
    "tap": "^19.2.5"
  },
  "eslintConfig": {
    "extends": [
      "yscope/common"
    ]
  }
}<|MERGE_RESOLUTION|>--- conflicted
+++ resolved
@@ -14,16 +14,12 @@
   "license": "Apache-2.0",
   "type": "module",
   "dependencies": {
-<<<<<<< HEAD
+    "@fastify/mongodb": "^8.0.0",
     "@fastify/mysql": "^4.3.0",
-    "@fastify/mongodb": "^8.0.0",
+    "@fastify/static": "^7.0.4",
     "@msgpack/msgpack": "^3.0.0-beta2",
-=======
-    "@fastify/static": "^7.0.4",
->>>>>>> 6e216659
     "dotenv": "^16.4.5",
     "fastify": "^4.28.0",
-    "fastify-plugin": "^4.5.1",
     "http-status-codes": "^2.3.0",
     "pino-pretty": "^11.2.1"
   },
