import fastifyPlugin from "fastify-plugin";

import fastifyMongo from "@fastify/mongodb";
import fastifyMysql from "@fastify/mysql";
import {encode as msgpackEncode} from "@msgpack/msgpack";

import {sleep} from "./utils.js";


/**
 * Interval in milliseconds for polling the completion status of a job.
 */
const JOB_COMPLETION_STATUS_POLL_INTERVAL_MILLIS = 0.5;

/**
 * Enum of the `query_jobs` table's column names.
 *
 * @enum {string}
 */
const QUERY_JOBS_TABLE_COLUMN_NAMES = Object.freeze({
    ID: "id",
    STATUS: "status",
    TYPE: "type",
    JOB_CONFIG: "job_config",
});

/* eslint-disable sort-keys */
let enumQueryJobStatus;
/**
 * Enum of job statuses, matching the `QueryJobStatus` class in
 * `job_orchestration.query_scheduler.constants`.
 *
 * @enum {number}
 */
const QUERY_JOB_STATUS = Object.freeze({
    PENDING: (enumQueryJobStatus = 0),
    RUNNING: ++enumQueryJobStatus,
    SUCCEEDED: ++enumQueryJobStatus,
    FAILED: ++enumQueryJobStatus,
    CANCELLING: ++enumQueryJobStatus,
    CANCELLED: ++enumQueryJobStatus,
});
/* eslint-enable sort-keys */

/**
 * List of states that indicate the job is either pending or in progress.
 */
const QUERY_JOB_STATUS_WAITING_STATES = Object.freeze([
    QUERY_JOB_STATUS.PENDING,
    QUERY_JOB_STATUS.RUNNING,
    QUERY_JOB_STATUS.CANCELLING,
]);

/* eslint-disable sort-keys */
let enumQueryType;
/**
 * Enum of job types, matching the `QueryJobType` class in
 * `job_orchestration.query_scheduler.constants`.
 *
 * @enum {number}
 */
const QUERY_JOB_TYPE = Object.freeze({
    SEARCH_OR_AGGREGATION: (enumQueryType = 0),
    EXTRACT_IR: ++enumQueryType,
    EXTRACT_JSON: ++enumQueryType,
});
/* eslint-enable sort-keys */

/**
 * Class to manage connections to the jobs database (MySQL) and results cache (MongoDB).
 */
class DbManager {
    /**
     * @type {import("fastify").FastifyInstance |
     * {mysql: import("@fastify/mysql").MySQLPromisePool} |
     * {mongo: import("@fastify/mongodb").FastifyMongoObject}}
     */
    #fastify;

    /**
     * @type {import("@fastify/mysql").PromisePool}
     */
    #mysqlConnectionPool;

    /**
     * @type {import("mongodb").Collection}
     */
<<<<<<< HEAD
    #StreamFilesCollection;
=======
    #streamFilesCollection;
>>>>>>> d969aaf4

    #queryJobsTableName;

    /**
     * @param {import("fastify").FastifyInstance} app
     * @param {object} dbConfig
     * @param {object} dbConfig.mysqlConfig
     * @param {object} dbConfig.mongoConfig
     */
    constructor (app, dbConfig) {
        this.#fastify = app;
        this.#initMySql(dbConfig.mysqlConfig);
        this.#initMongo(dbConfig.mongoConfig);
    }

    /**
     * Submits a stream extraction job to the scheduler and waits for it to finish.
     *
     * @param {object} jobConfig
     * @param {number} jobType
     * @return {Promise<number|null>} The ID of the job or null if an error occurred.
     */
    async submitAndWaitForExtractStreamJob (jobConfig, jobType) {
        let jobId;
        try {
            const [result] = await this.#mysqlConnectionPool.query(
                `INSERT INTO ${this.#queryJobsTableName} (job_config, type)
             VALUES (?, ?)`,
                [
                    Buffer.from(msgpackEncode(jobConfig)),
                    jobType,
                ]
            );

            ({insertId: jobId} = result);
            await this.#awaitJobCompletion(jobId);
        } catch (e) {
            this.#fastify.log.error(e);

            return null;
        }

        return jobId;
    }

    /**
     * TODO: Update this comment.
     * Gets the metadata for a extracted stream from part of an original file or archive, where the
     * original file or archive has the given ID and the extracted stream contains the given
     * logEventIdx.
     *
     * @param {string} targetId
     * @param {number} logEventIdx
     * @return {Promise<object>} A promise that resolves to the extracted stream's metadata.
     */
<<<<<<< HEAD
    async getExtractedStreamFileMetadata (targetId, logEventIdx) {
        return await this.#StreamFilesCollection.findOne({
            orig_file_id: targetId,
=======
    async getExtractedIrFileMetadata (origFileId, logEventIdx) {
        return await this.#streamFilesCollection.findOne({
            orig_file_id: origFileId,
>>>>>>> d969aaf4
            begin_msg_ix: {$lte: logEventIdx},
            end_msg_ix: {$gt: logEventIdx},
        });
    }

    /**
     * Initializes the MySQL plugin.
     *
     * @param {object} config
     * @param {string} config.user
     * @param {string} config.password
     * @param {string} config.host
     * @param {number} config.port
     * @param {string} config.database
     * @param {string} config.queryJobsTableName
     */
    #initMySql (config) {
        this.#fastify.register(fastifyMysql, {
            promise: true,
            connectionString: `mysql://${config.user}:${config.password}@${config.host}:` +
                `${config.port}/${config.database}`,
        }).after(async (err) => {
            if (err) {
                throw err;
            }
            this.#mysqlConnectionPool = this.#fastify.mysql.pool;
            this.#queryJobsTableName = config.queryJobsTableName;
        });
    }

    /**
     * Initializes the MongoDB plugin.
     *
     * @param {object} config
     * @param {string} config.host
     * @param {number} config.port
     * @param {string} config.database
     * @param {string} config.StreamFilesCollectionName
     */
    #initMongo (config) {
        this.#fastify.register(fastifyMongo, {
            forceClose: true,
            url: `mongodb://${config.host}:${config.port}/${config.database}`,
        }).after((err) => {
            if (err) {
                throw err;
            }
<<<<<<< HEAD
            this.#StreamFilesCollection =
                this.#fastify.mongo.db.collection(config.StreamFilesCollectionName);
=======
            this.#streamFilesCollection =
                this.#fastify.mongo.db.collection(config.streamFilesCollectionName);
>>>>>>> d969aaf4
        });
    }

    /**
     * Waits for the job with the given ID to finish.
     *
     * @param {number} jobId
     * @throws {Error} If there's an error querying the job's status, the job is not found in the
     * database, the job was cancelled, or it exited with an unexpected status.
     */
    async #awaitJobCompletion (jobId) {
        while (true) {
            let rows;
            try {
                const [queryRows] = await this.#mysqlConnectionPool.query(
                    `
                    SELECT ${QUERY_JOBS_TABLE_COLUMN_NAMES.STATUS}
                    FROM ${this.#queryJobsTableName}
                    WHERE ${QUERY_JOBS_TABLE_COLUMN_NAMES.ID} = ?
                    `,
                    jobId,
                );

                rows = queryRows;
            } catch (e) {
                throw new Error(`Failed to query status for job ${jobId} - ${e}`);
            }
            if (0 === rows.length) {
                throw new Error(`Job ${jobId} not found in database.`);
            }
            const status = rows[0][QUERY_JOBS_TABLE_COLUMN_NAMES.STATUS];

            if (false === QUERY_JOB_STATUS_WAITING_STATES.includes(status)) {
                if (QUERY_JOB_STATUS.CANCELLED === status) {
                    throw new Error(`Job ${jobId} was cancelled.`);
                } else if (QUERY_JOB_STATUS.SUCCEEDED !== status) {
                    throw new Error(`Job ${jobId} exited with unexpected status=${status}: ` +
                        `${Object.keys(QUERY_JOB_STATUS)[status]}.`);
                }
                break;
            }

            await sleep(JOB_COMPLETION_STATUS_POLL_INTERVAL_MILLIS);
        }
    }
}

export {QUERY_JOB_TYPE};
export default fastifyPlugin(async (app, options) => {
    await app.decorate("dbManager", new DbManager(app, options));
});<|MERGE_RESOLUTION|>--- conflicted
+++ resolved
@@ -85,11 +85,7 @@
     /**
      * @type {import("mongodb").Collection}
      */
-<<<<<<< HEAD
-    #StreamFilesCollection;
-=======
     #streamFilesCollection;
->>>>>>> d969aaf4
 
     #queryJobsTableName;
 
@@ -145,15 +141,9 @@
      * @param {number} logEventIdx
      * @return {Promise<object>} A promise that resolves to the extracted stream's metadata.
      */
-<<<<<<< HEAD
     async getExtractedStreamFileMetadata (targetId, logEventIdx) {
-        return await this.#StreamFilesCollection.findOne({
+        return await this.#streamFilesCollection.findOne({
             orig_file_id: targetId,
-=======
-    async getExtractedIrFileMetadata (origFileId, logEventIdx) {
-        return await this.#streamFilesCollection.findOne({
-            orig_file_id: origFileId,
->>>>>>> d969aaf4
             begin_msg_ix: {$lte: logEventIdx},
             end_msg_ix: {$gt: logEventIdx},
         });
@@ -201,13 +191,8 @@
             if (err) {
                 throw err;
             }
-<<<<<<< HEAD
-            this.#StreamFilesCollection =
-                this.#fastify.mongo.db.collection(config.StreamFilesCollectionName);
-=======
             this.#streamFilesCollection =
                 this.#fastify.mongo.db.collection(config.streamFilesCollectionName);
->>>>>>> d969aaf4
         });
     }
 
