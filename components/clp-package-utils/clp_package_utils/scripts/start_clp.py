--- conflicted
+++ resolved
@@ -848,31 +848,15 @@
             start_db(instance_id, clp_config, conf_dir)
         if target in (ALL_TARGET_NAME, CONTROLLER_TARGET_NAME, DB_COMPONENT_NAME):
             create_db_tables(instance_id, clp_config, container_clp_config, mounts)
-<<<<<<< HEAD
-        if target in (ALL_TARGET_NAME, QUEUE_COMPONENT_NAME, CONTROLLER_TARGET_NAME):
+        if target in (ALL_TARGET_NAME, CONTROLLER_TARGET_NAME, QUEUE_COMPONENT_NAME):
             start_queue(instance_id, clp_config)
-        if target in (ALL_TARGET_NAME, REDIS_COMPONENT_NAME, CONTROLLER_TARGET_NAME):
-=======
-        if target in (ALL_TARGET, CONTROLLER_TARGET_NAME, QUEUE_COMPONENT_NAME):
-            start_queue(instance_id, clp_config)
-        if target in (ALL_TARGET, CONTROLLER_TARGET_NAME, REDIS_COMPONENT_NAME):
->>>>>>> 82982e4a
+        if target in (ALL_TARGET_NAME, CONTROLLER_TARGET_NAME, REDIS_COMPONENT_NAME):
             start_redis(instance_id, clp_config, conf_dir)
         if target in (ALL_TARGET_NAME, RESULTS_CACHE_COMPONENT_NAME):
             start_results_cache(instance_id, clp_config, conf_dir)
-<<<<<<< HEAD
-        if target in (
-            ALL_TARGET_NAME,
-            COMPRESSION_SCHEDULER_COMPONENT_NAME,
-            CONTROLLER_TARGET_NAME,
-        ):
+        if target in (ALL_TARGET_NAME, CONTROLLER_TARGET_NAME, COMPRESSION_SCHEDULER_COMPONENT_NAME):
             start_compression_scheduler(instance_id, clp_config, container_clp_config, mounts)
-        if target in (ALL_TARGET_NAME, SEARCH_SCHEDULER_COMPONENT_NAME, CONTROLLER_TARGET_NAME):
-=======
-        if target in (ALL_TARGET, CONTROLLER_TARGET_NAME, COMPRESSION_SCHEDULER_COMPONENT_NAME):
-            start_compression_scheduler(instance_id, clp_config, container_clp_config, mounts)
-        if target in (ALL_TARGET, CONTROLLER_TARGET_NAME, SEARCH_SCHEDULER_COMPONENT_NAME):
->>>>>>> 82982e4a
+        if target in (ALL_TARGET_NAME, CONTROLLER_TARGET_NAME, SEARCH_SCHEDULER_COMPONENT_NAME):
             start_search_scheduler(instance_id, clp_config, container_clp_config, mounts)
         if target in (ALL_TARGET_NAME, COMPRESSION_WORKER_COMPONENT_NAME):
             start_compression_worker(
@@ -880,11 +864,7 @@
             )
         if target in (ALL_TARGET_NAME, SEARCH_WORKER_COMPONENT_NAME):
             start_search_worker(instance_id, clp_config, container_clp_config, num_cpus, mounts)
-<<<<<<< HEAD
-        if target in (ALL_TARGET_NAME, WEBUI_COMPONENT_NAME, CONTROLLER_TARGET_NAME):
-=======
-        if target in (ALL_TARGET, CONTROLLER_TARGET_NAME, WEBUI_COMPONENT_NAME):
->>>>>>> 82982e4a
+        if target in (ALL_TARGET_NAME, CONTROLLER_TARGET_NAME, WEBUI_COMPONENT_NAME):
             start_webui(instance_id, clp_config, mounts)
 
     except Exception as ex:
