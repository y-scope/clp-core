import argparse
import json
import logging
import multiprocessing
import os
import pathlib
import socket
import subprocess
import sys
import time
import uuid

import yaml

from pydantic import BaseModel

from clp_package_utils.general import (
    CLP_DEFAULT_CONFIG_FILE_RELATIVE_PATH,
    CONTAINER_CLP_HOME,
    check_dependencies,
    container_exists,
    CLPDockerMounts,
    DockerMount,
    DockerMountType,
    generate_container_config,
    get_clp_home,
    validate_and_load_config_file,
    validate_and_load_db_credentials_file,
    validate_and_load_queue_credentials_file,
    validate_and_load_redis_credentials_file,
    validate_db_config,
    validate_queue_config,
    validate_redis_config,
    validate_results_cache_config,
    validate_webui_config,
    validate_worker_config
)
from clp_py_utils.clp_config import (
    CLPConfig,
    DB_COMPONENT_NAME,
    QUEUE_COMPONENT_NAME,
    REDIS_COMPONENT_NAME,
    RESULTS_CACHE_COMPONENT_NAME,
    COMPRESSION_SCHEDULER_COMPONENT_NAME,
    SEARCH_SCHEDULER_COMPONENT_NAME,
    COMPRESSION_WORKER_COMPONENT_NAME,
    SEARCH_WORKER_COMPONENT_NAME,
<<<<<<< HEAD
    WORKER_COMPONENT_NAME,
    WEBUI_COMPONENT_NAME,
=======
>>>>>>> 9bf9451d
)
from job_orchestration.scheduler.constants import QueueName

# Setup logging
# Create logger
logger = logging.getLogger('clp')
logger.setLevel(logging.INFO)
# Setup console logging
logging_console_handler = logging.StreamHandler()
logging_formatter = logging.Formatter("%(asctime)s [%(levelname)s] [%(name)s] %(message)s")
logging_console_handler.setFormatter(logging_formatter)
logger.addHandler(logging_console_handler)


def append_docker_port_settings_for_host_ips(hostname: str, host_port: int, container_port: int, cmd: [str]):
    # Note: We use a set because gethostbyname_ex can return the same IP twice for one hostname
    for ip in set(socket.gethostbyname_ex(hostname)[2]):
        cmd.append('-p')
        cmd.append(f'{ip}:{host_port}:{container_port}')


def wait_for_database_to_init(container_name: str, clp_config: CLPConfig, timeout: int):
    # Try to connect to the database
    begin_time = time.time()
    container_exec_cmd = [
        'docker', 'exec',
        '-it',
        container_name
    ]
    mysqladmin_cmd = [
        'mysqladmin', 'ping',
        '--silent',
        '-h', '127.0.0.1',
        '-u', str(clp_config.database.username),
        f'--password={clp_config.database.password}'
    ]
    cmd = container_exec_cmd + mysqladmin_cmd
    while True:
        try:
            subprocess.run(cmd, stdout=subprocess.DEVNULL, check=True)
            return True
        except subprocess.CalledProcessError:
            if time.time() - begin_time > timeout:
                break
            time.sleep(1)

    logger.error(f"Timeout while waiting for {DB_COMPONENT_NAME} to initialize.")
    return False


def start_db(instance_id: str, clp_config: CLPConfig, conf_dir: pathlib.Path):
    logger.info(f"Starting {DB_COMPONENT_NAME}...")

    container_name = f'clp-{DB_COMPONENT_NAME}-{instance_id}'
    if container_exists(container_name):
        logger.info(f"{DB_COMPONENT_NAME} already running.")
        return

    db_data_dir = clp_config.data_directory / DB_COMPONENT_NAME
    db_logs_dir = clp_config.logs_directory / DB_COMPONENT_NAME

    validate_db_config(clp_config, db_data_dir, db_logs_dir)

    # Create directories
    db_data_dir.mkdir(exist_ok=True, parents=True)
    db_logs_dir.mkdir(exist_ok=True, parents=True)

    # Start container
    mounts = [
        DockerMount(DockerMountType.BIND, conf_dir / 'mysql' / 'conf.d', pathlib.Path('/') / 'etc' / 'mysql' / 'conf.d',
                    True),
        DockerMount(DockerMountType.BIND, db_data_dir, pathlib.Path('/') / 'var' / 'lib' / 'mysql'),
        DockerMount(DockerMountType.BIND, db_logs_dir, pathlib.Path('/') / 'var' / 'log' / 'mysql'),
    ]
    cmd = [
        'docker', 'run',
        '-d',
        '--rm',
        '--name', container_name,
        '-e', f'MYSQL_ROOT_PASSWORD={clp_config.database.password}',
        '-e', f'MYSQL_USER={clp_config.database.username}',
        '-e', f'MYSQL_PASSWORD={clp_config.database.password}',
        '-e', f'MYSQL_DATABASE={clp_config.database.name}',
        '-u', f'{os.getuid()}:{os.getgid()}',
    ]
    for mount in mounts:
        cmd.append('--mount')
        cmd.append(str(mount))
    append_docker_port_settings_for_host_ips(clp_config.database.host, clp_config.database.port, 3306, cmd)
    if 'mysql' == clp_config.database.type:
        cmd.append('mysql:8.0.23')
    elif 'mariadb' == clp_config.database.type:
        cmd.append('mariadb:10.6.4-focal')
    subprocess.run(cmd, stdout=subprocess.DEVNULL, check=True)

    if not wait_for_database_to_init(container_name, clp_config, 30):
        raise EnvironmentError(f"{DB_COMPONENT_NAME} did not initialize in time")

    logger.info(f"Started {DB_COMPONENT_NAME}.")


def create_db_tables(instance_id: str, clp_config: CLPConfig, container_clp_config: CLPConfig, mounts: CLPDockerMounts):
    logger.info(f"Creating {DB_COMPONENT_NAME} tables...")

    container_name = f'clp-{DB_COMPONENT_NAME}-table-creator-{instance_id}'

    # Create database config file
    db_config_filename = f'{container_name}.yml'
    db_config_file_path = clp_config.logs_directory / db_config_filename
    with open(db_config_file_path, 'w') as f:
        yaml.safe_dump(container_clp_config.database.dict(), f)

    clp_site_packages_dir = CONTAINER_CLP_HOME / 'lib' / 'python3' / 'site-packages'
    container_start_cmd = [
        'docker', 'run',
        '-i',
        '--network', 'host',
        '--rm',
        '--name', container_name,
        '-e', f'PYTHONPATH={clp_site_packages_dir}',
        '-u', f'{os.getuid()}:{os.getgid()}',
        '--mount', str(mounts.clp_home),
    ]
    necessary_mounts = [mounts.data_dir, mounts.logs_dir]
    for mount in necessary_mounts:
        if mount:
            container_start_cmd.append('--mount')
            container_start_cmd.append(str(mount))
    container_start_cmd.append(clp_config.execution_container)

    clp_py_utils_dir = clp_site_packages_dir / 'clp_py_utils'
    create_tables_cmd = [
        'python3',
        str(clp_py_utils_dir / 'create-db-tables.py'),
        '--config', str(container_clp_config.logs_directory / db_config_filename),
    ]

    cmd = container_start_cmd + create_tables_cmd
    logger.debug(' '.join(cmd))
    subprocess.run(cmd, stdout=subprocess.DEVNULL, check=True)

    db_config_file_path.unlink()

    logger.info(f"Created {DB_COMPONENT_NAME} tables.")


def start_queue(instance_id: str, clp_config: CLPConfig):
    logger.info(f"Starting {QUEUE_COMPONENT_NAME}...")

    container_name = f'clp-{QUEUE_COMPONENT_NAME}-{instance_id}'
    if container_exists(container_name):
        logger.info(f"{QUEUE_COMPONENT_NAME} already running.")
        return

    queue_logs_dir = clp_config.logs_directory / QUEUE_COMPONENT_NAME
    validate_queue_config(clp_config, queue_logs_dir)

    log_filename = 'rabbitmq.log'

    # Generate config file
    config_filename = f'{container_name}.conf'
    host_config_file_path = clp_config.logs_directory / config_filename
    with open(host_config_file_path, 'w') as f:
        f.write(f"default_user = {clp_config.queue.username}\n")
        f.write(f"default_pass = {clp_config.queue.password}\n")
        f.write(f"log.file = {log_filename}\n")

    # Create directories
    queue_logs_dir.mkdir(exist_ok=True, parents=True)

    # Start container
    rabbitmq_logs_dir = pathlib.Path('/') / 'var' / 'log' / 'rabbitmq'
    mounts = [
        DockerMount(DockerMountType.BIND, host_config_file_path,
                    pathlib.Path('/') / 'etc' / 'rabbitmq' / 'rabbitmq.conf', True),
        DockerMount(DockerMountType.BIND, queue_logs_dir, rabbitmq_logs_dir),
    ]
    rabbitmq_pid_file_path = pathlib.Path('/') / 'tmp' / 'rabbitmq.pid'
    cmd = [
        'docker', 'run',
        '-d',
        '--rm',
        '--name', container_name,
        # Override RABBITMQ_LOGS since the image sets it to *only* log to stdout
        '-e', f'RABBITMQ_LOGS={rabbitmq_logs_dir / log_filename}',
        '-e', f'RABBITMQ_PID_FILE={rabbitmq_pid_file_path}',
        '-u', f'{os.getuid()}:{os.getgid()}',
    ]
    append_docker_port_settings_for_host_ips(clp_config.queue.host, clp_config.queue.port, 5672, cmd)
    for mount in mounts:
        cmd.append('--mount')
        cmd.append(str(mount))
    cmd.append('rabbitmq:3.9.8')
    subprocess.run(cmd, stdout=subprocess.DEVNULL, check=True)

    # Wait for queue to start up
    cmd = [
        'docker', 'exec', '-it', container_name,
        'rabbitmqctl', 'wait', str(rabbitmq_pid_file_path),
    ]
    subprocess.run(cmd, stdout=subprocess.DEVNULL, check=True)

    logger.info(f"Started {QUEUE_COMPONENT_NAME}.")


def start_redis(instance_id: str, clp_config: CLPConfig, conf_dir: pathlib.Path):
    logger.info(f"Starting {REDIS_COMPONENT_NAME}...")

    container_name = f'clp-{REDIS_COMPONENT_NAME}-{instance_id}'
    if container_exists(container_name):
        logger.info(f"{REDIS_COMPONENT_NAME} already running.")
        return

    redis_logs_dir = clp_config.logs_directory / REDIS_COMPONENT_NAME
    redis_data_dir = clp_config.data_directory / REDIS_COMPONENT_NAME

    base_config_file_path = conf_dir / 'redis' / 'redis.conf'
    validate_redis_config(clp_config, redis_data_dir, redis_logs_dir, base_config_file_path)

    config_filename = f'{container_name}.conf'
    host_config_file_path = clp_config.logs_directory / config_filename
    with open(base_config_file_path, 'r') as base, open(host_config_file_path, 'w') as full:
        for line in base.readlines():
            full.write(line)
        full.write(f'requirepass {clp_config.redis.password}\n')

    redis_data_dir.mkdir(exist_ok=True, parents=True)
    redis_logs_dir.mkdir(exist_ok=True, parents=True)

    # Start container
    config_file_path = pathlib.Path('/') / 'usr' / 'local' / 'etc' / 'redis' / 'redis.conf'
    mounts = [
        DockerMount(DockerMountType.BIND, host_config_file_path, config_file_path, True),
        DockerMount(DockerMountType.BIND, redis_logs_dir, pathlib.Path('/') / 'var' / 'log' / 'redis'),
        DockerMount(DockerMountType.BIND, redis_data_dir, pathlib.Path('/') / 'data'),
    ]
    cmd = [
        'docker', 'run',
        '-d',
        '--rm',
        '--name', container_name,
        '-u', f'{os.getuid()}:{os.getgid()}',
    ]
    for mount in mounts:
        cmd.append('--mount')
        cmd.append(str(mount))
    append_docker_port_settings_for_host_ips(clp_config.redis.host, clp_config.redis.port, 6379, cmd)
    cmd.append('redis:7.2.4')
    cmd.append('redis-server')
    cmd.append(str(config_file_path))
    subprocess.run(cmd, stdout=subprocess.DEVNULL, check=True)

    logger.info(f"Started {REDIS_COMPONENT_NAME}.")


def start_results_cache(instance_id: str, clp_config: CLPConfig, conf_dir: pathlib.Path):
    logger.info(f"Starting {RESULTS_CACHE_COMPONENT_NAME}...")

    container_name = f'clp-{RESULTS_CACHE_COMPONENT_NAME}-{instance_id}'
    if container_exists(container_name):
        logger.info(f"{RESULTS_CACHE_COMPONENT_NAME} already running.")
        return

    data_dir = clp_config.data_directory / RESULTS_CACHE_COMPONENT_NAME
    logs_dir = clp_config.logs_directory / RESULTS_CACHE_COMPONENT_NAME

    validate_results_cache_config(clp_config, data_dir, logs_dir)

    data_dir.mkdir(exist_ok=True, parents=True)
    logs_dir.mkdir(exist_ok=True, parents=True)

    mounts = [
        DockerMount(DockerMountType.BIND, conf_dir / 'mongo', pathlib.Path('/') / 'etc' / 'mongo',
                    True),
        DockerMount(DockerMountType.BIND, data_dir, pathlib.Path('/') / 'data' / 'db'),
        DockerMount(DockerMountType.BIND, logs_dir, pathlib.Path('/') / 'var' / 'log' / 'mongodb'),
    ]
    cmd = [
        'docker', 'run',
        '-d',
        '--rm',
        '--name', container_name,
        '-u', f'{os.getuid()}:{os.getgid()}',
    ]
    for mount in mounts:
        cmd.append('--mount')
        cmd.append(str(mount))
    append_docker_port_settings_for_host_ips(clp_config.results_cache.host, clp_config.results_cache.port, 27017, cmd)
    cmd.append('mongo:7.0.1')
    cmd.append('--config')
    cmd.append(str(pathlib.Path('/') / 'etc' / 'mongo' / 'mongod.conf'))
    subprocess.run(cmd, stdout=subprocess.DEVNULL, check=True)

    logger.info(f"Started {RESULTS_CACHE_COMPONENT_NAME}.")


def start_compression_scheduler(instance_id: str, clp_config: CLPConfig, container_clp_config: CLPConfig,
                                mounts: CLPDockerMounts):
    module_name = 'job_orchestration.scheduler.compress.compression_scheduler'
    generic_start_scheduler(COMPRESSION_SCHEDULER_COMPONENT_NAME, module_name, instance_id,
                            clp_config, container_clp_config, mounts)


def start_search_scheduler(instance_id: str, clp_config: CLPConfig, container_clp_config: CLPConfig,
                           mounts: CLPDockerMounts):
    module_name = 'job_orchestration.scheduler.search.search_scheduler'
    generic_start_scheduler(SEARCH_SCHEDULER_COMPONENT_NAME, module_name, instance_id,
                            clp_config, container_clp_config, mounts)


def generic_start_scheduler(component_name: str, module_name: str, instance_id: str, clp_config: CLPConfig,
                            container_clp_config: CLPConfig, mounts: CLPDockerMounts):
    logger.info(f"Starting {component_name}...")

    container_name = f'clp-{component_name}-{instance_id}'
    if container_exists(container_name):
        logger.info(f"{component_name} already running.")
        return

    container_config_filename = f'{container_name}.yml'
    container_config_file_path = clp_config.logs_directory / container_config_filename
    with open(container_config_file_path, 'w') as f:
        yaml.safe_dump(container_clp_config.dump_to_primitive_dict(), f)

    logs_dir = clp_config.logs_directory / component_name
    logs_dir.mkdir(parents=True, exist_ok=True)
    container_logs_dir = container_clp_config.logs_directory / component_name

    clp_site_packages_dir = CONTAINER_CLP_HOME / 'lib' / 'python3' / 'site-packages'
    container_start_cmd = [
        'docker', 'run',
        '-di',
        '--network', 'host',
        '-w', str(CONTAINER_CLP_HOME),
        '--rm',
        '--name', container_name,
        '-e', f'PYTHONPATH={clp_site_packages_dir}',
        '-e', f'BROKER_URL=amqp://'
              f'{container_clp_config.queue.username}:{container_clp_config.queue.password}@'
              f'{container_clp_config.queue.host}:{container_clp_config.queue.port}',
        '-e', f'RESULT_BACKEND=redis://default:{container_clp_config.redis.password}@'
              f'{container_clp_config.redis.host}:{container_clp_config.redis.port}/'
              f'{container_clp_config.redis.search_backend_database}',
        '-e', f'CLP_LOGS_DIR={container_logs_dir}',
        '-e', f'CLP_LOGGING_LEVEL={clp_config.search_scheduler.logging_level}',
        '-u', f'{os.getuid()}:{os.getgid()}',
        '--mount', str(mounts.clp_home),
    ]
    necessary_mounts = [
        mounts.logs_dir,
    ]
    if COMPRESSION_SCHEDULER_COMPONENT_NAME == component_name:
        necessary_mounts.append(mounts.input_logs_dir)
    for mount in necessary_mounts:
        if mount:
            container_start_cmd.append('--mount')
            container_start_cmd.append(str(mount))
    container_start_cmd.append(clp_config.execution_container)

    scheduler_cmd = [
        'python3', '-u', '-m',
        module_name,
        '--config', str(container_clp_config.logs_directory / container_config_filename),
    ]
    cmd = container_start_cmd + scheduler_cmd
    subprocess.run(cmd, stdout=subprocess.DEVNULL, check=True)

    logger.info(f"Started {component_name}.")


def start_compression_worker(instance_id: str, clp_config: CLPConfig, container_clp_config: CLPConfig,
                             num_cpus: int, mounts: CLPDockerMounts):
    celery_method = 'job_orchestration.executor.compress'
    celery_route = f"{QueueName.COMPRESSION}"
    generic_start_worker(
        COMPRESSION_WORKER_COMPONENT_NAME,
        instance_id,
        clp_config,
        clp_config.compression_worker,
        container_clp_config,
        celery_method,
        celery_route,
        clp_config.redis.compression_backend_database,
        num_cpus,
        mounts
    )


def start_search_worker(instance_id: str, clp_config: CLPConfig, container_clp_config: CLPConfig,
                        num_cpus: int, mounts: CLPDockerMounts):
    celery_method = 'job_orchestration.executor.search'
    celery_route = f"{QueueName.SEARCH}"
    generic_start_worker(
        SEARCH_WORKER_COMPONENT_NAME,
        instance_id,
        clp_config,
        clp_config.search_worker,
        container_clp_config,
        celery_method,
        celery_route,
        clp_config.redis.search_backend_database,
        num_cpus,
        mounts
    )


def generic_start_worker(component_name: str, instance_id: str, clp_config: CLPConfig, worker_config: BaseModel,
                         container_clp_config: CLPConfig, celery_method: str, celery_route: str,
                         redis_database: int, num_cpus: int, mounts: CLPDockerMounts):
    logger.info(f"Starting {component_name}...")

    container_name = f'clp-{component_name}-{instance_id}'
    if container_exists(container_name):
        logger.info(f"{component_name} already running.")
        return

    validate_worker_config(clp_config)

    logs_dir = clp_config.logs_directory / component_name
    logs_dir.mkdir(parents=True, exist_ok=True)
    container_logs_dir = container_clp_config.logs_directory / component_name

    # Create necessary directories
    clp_config.archive_output.directory.mkdir(parents=True, exist_ok=True)

    clp_site_packages_dir = CONTAINER_CLP_HOME / 'lib' / 'python3' / 'site-packages'
    container_start_cmd = [
        'docker', 'run',
        '-di',
        '--network', 'host',
        '-w', str(CONTAINER_CLP_HOME),
        '--rm',
        '--name', container_name,
        '-e', f'PYTHONPATH={clp_site_packages_dir}',
        '-e', f'BROKER_URL=amqp://'
              f'{container_clp_config.queue.username}:{container_clp_config.queue.password}@'
              f'{container_clp_config.queue.host}:{container_clp_config.queue.port}',
        '-e', f'RESULT_BACKEND=redis://default:{container_clp_config.redis.password}@'
              f'{container_clp_config.redis.host}:{container_clp_config.redis.port}/{redis_database}',
        '-e', f'CLP_HOME={CONTAINER_CLP_HOME}',
        '-e', f'CLP_DATA_DIR={container_clp_config.data_directory}',
        '-e', f'CLP_ARCHIVE_OUTPUT_DIR={container_clp_config.archive_output.directory}',
        '-e', f'CLP_LOGS_DIR={container_logs_dir}',
        '-e', f'CLP_LOGGING_LEVEL={worker_config.logging_level}',
        '-e', f'CLP_STORAGE_ENGINE={clp_config.package.storage_engine}',
        '-u', f'{os.getuid()}:{os.getgid()}',
        '--mount', str(mounts.clp_home),
    ]
    necessary_mounts = [
        mounts.data_dir,
        mounts.logs_dir,
        mounts.archives_output_dir,
        mounts.input_logs_dir,
    ]
    for mount in necessary_mounts:
        if mount:
            container_start_cmd.append('--mount')
            container_start_cmd.append(str(mount))
    container_start_cmd.append(clp_config.execution_container)

    worker_cmd = [
        'python3', str(clp_site_packages_dir / 'bin' / 'celery'),
        '-A',
        celery_method,
        'worker',
        '--concurrency', str(num_cpus),
        '--loglevel', 'WARNING',
        '-f', str(container_logs_dir / "worker.log"),
        '-Q', celery_route,
        '-n', component_name,
    ]
    cmd = container_start_cmd + worker_cmd
    subprocess.run(cmd, stdout=subprocess.DEVNULL, check=True)

    logger.info(f"Started {component_name}.")


<<<<<<< HEAD
def start_worker(instance_id: str, clp_config: CLPConfig, container_clp_config: CLPConfig, num_cpus: int,
                 mounts: CLPDockerMounts):
    logger.info(f"Starting {WORKER_COMPONENT_NAME}...")

    container_name = f'clp-{WORKER_COMPONENT_NAME}-{instance_id}'
    if container_exists(container_name):
        logger.info(f"{WORKER_COMPONENT_NAME} already running.")
        return

    validate_worker_config(clp_config)

    # Create necessary directories
    clp_config.archive_output.directory.mkdir(parents=True, exist_ok=True)

    clp_site_packages_dir = CONTAINER_CLP_HOME / 'lib' / 'python3' / 'site-packages'
    container_start_cmd = [
        'docker', 'run',
        '-di',
        '--network', 'host',
        '-w', str(CONTAINER_CLP_HOME),
        '--rm',
        '--name', container_name,
        '-e', f'PYTHONPATH={clp_site_packages_dir}',
        '-e', f'BROKER_URL=amqp://'
              f'{container_clp_config.queue.username}:{container_clp_config.queue.password}@'
              f'{container_clp_config.queue.host}:{container_clp_config.queue.port}',
        '-e', f'RESULT_BACKEND=rpc://'
              f'{container_clp_config.queue.username}:{container_clp_config.queue.password}'
              f'@{container_clp_config.queue.host}:{container_clp_config.queue.port}',
        '-e', f'CLP_HOME={CONTAINER_CLP_HOME}',
        '-e', f'CLP_DATA_DIR={container_clp_config.data_directory}',
        '-e', f'CLP_ARCHIVE_OUTPUT_DIR={container_clp_config.archive_output.directory}',
        '-e', f'CLP_LOGS_DIR={container_clp_config.logs_directory}',
        '-u', f'{os.getuid()}:{os.getgid()}',
        '--mount', str(mounts.clp_home),
    ]
    necessary_mounts = [
        mounts.data_dir,
        mounts.logs_dir,
        mounts.archives_output_dir,
        mounts.input_logs_dir,
    ]
    for mount in necessary_mounts:
        if mount:
            container_start_cmd.append('--mount')
            container_start_cmd.append(str(mount))
    container_start_cmd.append(clp_config.execution_container)

    worker_cmd = [
        'python3', str(clp_site_packages_dir / 'bin' / 'celery'),
        '-A',
        'job_orchestration.executor',
        'worker',
        '--concurrency', str(num_cpus),
        '--loglevel', 'WARNING',
        '-Q', f"{QueueName.COMPRESSION}",
    ]
    cmd = container_start_cmd + worker_cmd
    subprocess.run(cmd, stdout=subprocess.DEVNULL, check=True)

    logger.info(f"Started {WORKER_COMPONENT_NAME}.")


def start_webui(instance_id: str, clp_config: CLPConfig, mounts: CLPDockerMounts):
    logger.info(f"Starting {WEBUI_COMPONENT_NAME}...")

    container_name = f'clp-{WEBUI_COMPONENT_NAME}-{instance_id}'
    if container_exists(container_name):
        logger.info(f"{WEBUI_COMPONENT_NAME} already running.")
        return

    webui_logs_dir = clp_config.logs_directory / WEBUI_COMPONENT_NAME
    node_path = str(CONTAINER_CLP_HOME / 'var' / 'www' / 'programs'/'server'/'npm'/'node_modules')
    settings_json_path = get_clp_home() / 'var' / 'www' / 'settings.json'

    validate_webui_config(clp_config, webui_logs_dir, settings_json_path)

    # Create directories
    webui_logs_dir.mkdir(exist_ok=True, parents=True)

    container_webui_logs_dir = pathlib.Path('/') / 'var' / 'log' / WEBUI_COMPONENT_NAME
    with open(settings_json_path, 'r') as settings_json_file:
        settings_json_content = settings_json_file.read()
        meteor_settings = json.loads(settings_json_content)

    # Start container
    container_cmd = [
        'docker', 'run',
        '-d',
        '--network', 'host',
        '--rm',
        '--name', container_name,
        '-e', f"NODE_PATH={node_path}",
        '-e', f'MONGO_URL={clp_config.results_cache.get_uri()}',
        '-e', f'PORT={clp_config.webui.port}',
        '-e', f'ROOT_URL=http://{clp_config.webui.host}',
        '-e', f'METEOR_SETTINGS={json.dumps(meteor_settings)}',
        '-e', f'CLP_DB_HOST={clp_config.database.host}',
        '-e', f'CLP_DB_PORT={clp_config.database.port}',
        '-e', f'CLP_DB_NAME={clp_config.database.name}',
        '-e', f'CLP_DB_USER={clp_config.database.username}',
        '-e', f'CLP_DB_PASS={clp_config.database.password}',
        '-e', f'WEBUI_LOGS_DIR={container_webui_logs_dir}',
        '-e', f'WEBUI_LOGGING_LEVEL={clp_config.webui.logging_level}',
        '-u', f'{os.getuid()}:{os.getgid()}',
    ]
    necessary_mounts = [
        mounts.clp_home,
        DockerMount(DockerMountType.BIND, webui_logs_dir, container_webui_logs_dir),
    ]
    for mount in necessary_mounts:
        if mount:
            container_cmd.append('--mount')
            container_cmd.append(str(mount))
    container_cmd.append(clp_config.execution_container)

    node_cmd = [
        str(CONTAINER_CLP_HOME / 'bin' / 'node'),
        str(CONTAINER_CLP_HOME / 'var' / 'www' / 'launcher.js'),
        str(CONTAINER_CLP_HOME / 'var' / 'www' / 'main.js')
    ]
    cmd = container_cmd + node_cmd
    subprocess.run(cmd, stdout=subprocess.DEVNULL, check=True)

    logger.info(f"Started {WEBUI_COMPONENT_NAME}.")


=======
>>>>>>> 9bf9451d
def main(argv):
    clp_home = get_clp_home()
    default_config_file_path = clp_home / CLP_DEFAULT_CONFIG_FILE_RELATIVE_PATH

    args_parser = argparse.ArgumentParser(description="Starts CLP")
    args_parser.add_argument('--config', '-c', default=str(default_config_file_path),
                             help="CLP package configuration file.")

    component_args_parser = args_parser.add_subparsers(dest='component_name')
    component_args_parser.add_parser(DB_COMPONENT_NAME)
    component_args_parser.add_parser(QUEUE_COMPONENT_NAME)
    component_args_parser.add_parser(REDIS_COMPONENT_NAME)
    component_args_parser.add_parser(RESULTS_CACHE_COMPONENT_NAME)
<<<<<<< HEAD
    component_args_parser.add_parser(SCHEDULER_COMPONENT_NAME)
    component_args_parser.add_parser(WEBUI_COMPONENT_NAME)
    worker_args_parser = component_args_parser.add_parser(WORKER_COMPONENT_NAME)
    worker_args_parser.add_argument('--num-cpus', type=int, default=0,
                                    help="Number of logical CPU cores to use for compression")
=======
    component_args_parser.add_parser(COMPRESSION_SCHEDULER_COMPONENT_NAME)
    component_args_parser.add_parser(SEARCH_SCHEDULER_COMPONENT_NAME)
    component_args_parser.add_parser(COMPRESSION_WORKER_COMPONENT_NAME)
    component_args_parser.add_parser(SEARCH_WORKER_COMPONENT_NAME)
    args_parser.add_argument('--num-cpus', type=int, default=0,
                             help="Number of logical CPU cores to use for compression and search")
>>>>>>> 9bf9451d

    parsed_args = args_parser.parse_args(argv[1:])

    if parsed_args.component_name:
        component_name = parsed_args.component_name
    else:
        component_name = ""

    try:
        check_dependencies()
    except:
        logger.exception("Dependency checking failed.")
        return -1

    # Validate and load config file
    try:
        config_file_path = pathlib.Path(parsed_args.config)
        clp_config = validate_and_load_config_file(config_file_path, default_config_file_path,
                                                   clp_home)

        # Validate and load necessary credentials
<<<<<<< HEAD
        if component_name in ['', DB_COMPONENT_NAME, SCHEDULER_COMPONENT_NAME,
                              SEARCH_SCHEDULER_COMPONENT_NAME, WEBUI_COMPONENT_NAME]:
=======
        if component_name in ['', DB_COMPONENT_NAME, COMPRESSION_SCHEDULER_COMPONENT_NAME,
                              SEARCH_SCHEDULER_COMPONENT_NAME]:
>>>>>>> 9bf9451d
            validate_and_load_db_credentials_file(clp_config, clp_home, True)
        if component_name in ['', QUEUE_COMPONENT_NAME, COMPRESSION_SCHEDULER_COMPONENT_NAME,
                              SEARCH_SCHEDULER_COMPONENT_NAME, COMPRESSION_WORKER_COMPONENT_NAME,
                              SEARCH_WORKER_COMPONENT_NAME]:
            validate_and_load_queue_credentials_file(clp_config, clp_home, True)
        if component_name in ['', REDIS_COMPONENT_NAME, COMPRESSION_SCHEDULER_COMPONENT_NAME,
                              SEARCH_SCHEDULER_COMPONENT_NAME, COMPRESSION_WORKER_COMPONENT_NAME,
                              SEARCH_WORKER_COMPONENT_NAME]:
            validate_and_load_redis_credentials_file(clp_config, clp_home, True)

        clp_config.validate_data_dir()
        clp_config.validate_logs_dir()
    except:
        logger.exception("Failed to load config.")
        return -1

    # Get the number of CPU cores to use
    num_cpus = multiprocessing.cpu_count() // 2
    if (COMPRESSION_WORKER_COMPONENT_NAME == component_name or
            SEARCH_WORKER_COMPONENT_NAME == component_name) and parsed_args.num_cpus != 0:
        num_cpus = parsed_args.num_cpus

    container_clp_config, mounts = generate_container_config(clp_config, clp_home)

    # Create necessary directories
    clp_config.data_directory.mkdir(parents=True, exist_ok=True)
    clp_config.logs_directory.mkdir(parents=True, exist_ok=True)

    try:
        # Create instance-id file
        instance_id_file_path = clp_config.logs_directory / 'instance-id'
        if instance_id_file_path.exists():
            with open(instance_id_file_path, 'r') as f:
                instance_id = f.readline()
        else:
            instance_id = str(uuid.uuid4())[-4:]
            with open(instance_id_file_path, 'w') as f:
                f.write(instance_id)
                f.flush()

        conf_dir = clp_home / 'etc'

        # Start components
        if '' == component_name or DB_COMPONENT_NAME == component_name:
            start_db(instance_id, clp_config, conf_dir)
            create_db_tables(instance_id, clp_config, container_clp_config, mounts)
        if '' == component_name or QUEUE_COMPONENT_NAME == component_name:
            start_queue(instance_id, clp_config)
        if '' == component_name or REDIS_COMPONENT_NAME == component_name:
            start_redis(instance_id, clp_config, conf_dir)
        if '' == component_name or RESULTS_CACHE_COMPONENT_NAME == component_name:
            start_results_cache(instance_id, clp_config, conf_dir)
        if '' == component_name or COMPRESSION_SCHEDULER_COMPONENT_NAME == component_name:
            start_compression_scheduler(instance_id, clp_config, container_clp_config, mounts)
        if '' == component_name or SEARCH_SCHEDULER_COMPONENT_NAME == component_name:
            start_search_scheduler(instance_id, clp_config, container_clp_config, mounts)
        if '' == component_name or COMPRESSION_WORKER_COMPONENT_NAME == component_name:
            start_compression_worker(instance_id, clp_config, container_clp_config, num_cpus, mounts)
        if '' == component_name or SEARCH_WORKER_COMPONENT_NAME == component_name:
            start_search_worker(instance_id, clp_config, container_clp_config, num_cpus, mounts)
<<<<<<< HEAD
        if '' == component_name or WORKER_COMPONENT_NAME == component_name:
            start_worker(instance_id, clp_config, container_clp_config, num_cpus, mounts)
        if '' == component_name or WEBUI_COMPONENT_NAME == component_name:
            start_webui(instance_id, clp_config, mounts)
=======

>>>>>>> 9bf9451d
    except Exception as ex:
        # Stop CLP
        subprocess.run([str(clp_home / 'sbin' / 'stop-clp.sh')], check=True)

        if type(ex) == ValueError:
            logger.error(f"Failed to start CLP: {ex}")
        else:
            logger.exception("Failed to start CLP.")
        return -1

    return 0


if '__main__' == __name__:
    sys.exit(main(sys.argv))<|MERGE_RESOLUTION|>--- conflicted
+++ resolved
@@ -45,11 +45,7 @@
     SEARCH_SCHEDULER_COMPONENT_NAME,
     COMPRESSION_WORKER_COMPONENT_NAME,
     SEARCH_WORKER_COMPONENT_NAME,
-<<<<<<< HEAD
-    WORKER_COMPONENT_NAME,
     WEBUI_COMPONENT_NAME,
-=======
->>>>>>> 9bf9451d
 )
 from job_orchestration.scheduler.constants import QueueName
 
@@ -527,70 +523,6 @@
     logger.info(f"Started {component_name}.")
 
 
-<<<<<<< HEAD
-def start_worker(instance_id: str, clp_config: CLPConfig, container_clp_config: CLPConfig, num_cpus: int,
-                 mounts: CLPDockerMounts):
-    logger.info(f"Starting {WORKER_COMPONENT_NAME}...")
-
-    container_name = f'clp-{WORKER_COMPONENT_NAME}-{instance_id}'
-    if container_exists(container_name):
-        logger.info(f"{WORKER_COMPONENT_NAME} already running.")
-        return
-
-    validate_worker_config(clp_config)
-
-    # Create necessary directories
-    clp_config.archive_output.directory.mkdir(parents=True, exist_ok=True)
-
-    clp_site_packages_dir = CONTAINER_CLP_HOME / 'lib' / 'python3' / 'site-packages'
-    container_start_cmd = [
-        'docker', 'run',
-        '-di',
-        '--network', 'host',
-        '-w', str(CONTAINER_CLP_HOME),
-        '--rm',
-        '--name', container_name,
-        '-e', f'PYTHONPATH={clp_site_packages_dir}',
-        '-e', f'BROKER_URL=amqp://'
-              f'{container_clp_config.queue.username}:{container_clp_config.queue.password}@'
-              f'{container_clp_config.queue.host}:{container_clp_config.queue.port}',
-        '-e', f'RESULT_BACKEND=rpc://'
-              f'{container_clp_config.queue.username}:{container_clp_config.queue.password}'
-              f'@{container_clp_config.queue.host}:{container_clp_config.queue.port}',
-        '-e', f'CLP_HOME={CONTAINER_CLP_HOME}',
-        '-e', f'CLP_DATA_DIR={container_clp_config.data_directory}',
-        '-e', f'CLP_ARCHIVE_OUTPUT_DIR={container_clp_config.archive_output.directory}',
-        '-e', f'CLP_LOGS_DIR={container_clp_config.logs_directory}',
-        '-u', f'{os.getuid()}:{os.getgid()}',
-        '--mount', str(mounts.clp_home),
-    ]
-    necessary_mounts = [
-        mounts.data_dir,
-        mounts.logs_dir,
-        mounts.archives_output_dir,
-        mounts.input_logs_dir,
-    ]
-    for mount in necessary_mounts:
-        if mount:
-            container_start_cmd.append('--mount')
-            container_start_cmd.append(str(mount))
-    container_start_cmd.append(clp_config.execution_container)
-
-    worker_cmd = [
-        'python3', str(clp_site_packages_dir / 'bin' / 'celery'),
-        '-A',
-        'job_orchestration.executor',
-        'worker',
-        '--concurrency', str(num_cpus),
-        '--loglevel', 'WARNING',
-        '-Q', f"{QueueName.COMPRESSION}",
-    ]
-    cmd = container_start_cmd + worker_cmd
-    subprocess.run(cmd, stdout=subprocess.DEVNULL, check=True)
-
-    logger.info(f"Started {WORKER_COMPONENT_NAME}.")
-
-
 def start_webui(instance_id: str, clp_config: CLPConfig, mounts: CLPDockerMounts):
     logger.info(f"Starting {WEBUI_COMPONENT_NAME}...")
 
@@ -655,8 +587,6 @@
     logger.info(f"Started {WEBUI_COMPONENT_NAME}.")
 
 
-=======
->>>>>>> 9bf9451d
 def main(argv):
     clp_home = get_clp_home()
     default_config_file_path = clp_home / CLP_DEFAULT_CONFIG_FILE_RELATIVE_PATH
@@ -670,20 +600,13 @@
     component_args_parser.add_parser(QUEUE_COMPONENT_NAME)
     component_args_parser.add_parser(REDIS_COMPONENT_NAME)
     component_args_parser.add_parser(RESULTS_CACHE_COMPONENT_NAME)
-<<<<<<< HEAD
-    component_args_parser.add_parser(SCHEDULER_COMPONENT_NAME)
-    component_args_parser.add_parser(WEBUI_COMPONENT_NAME)
-    worker_args_parser = component_args_parser.add_parser(WORKER_COMPONENT_NAME)
-    worker_args_parser.add_argument('--num-cpus', type=int, default=0,
-                                    help="Number of logical CPU cores to use for compression")
-=======
     component_args_parser.add_parser(COMPRESSION_SCHEDULER_COMPONENT_NAME)
     component_args_parser.add_parser(SEARCH_SCHEDULER_COMPONENT_NAME)
     component_args_parser.add_parser(COMPRESSION_WORKER_COMPONENT_NAME)
     component_args_parser.add_parser(SEARCH_WORKER_COMPONENT_NAME)
+    component_args_parser.add_parser(WEBUI_COMPONENT_NAME)
     args_parser.add_argument('--num-cpus', type=int, default=0,
                              help="Number of logical CPU cores to use for compression and search")
->>>>>>> 9bf9451d
 
     parsed_args = args_parser.parse_args(argv[1:])
 
@@ -705,13 +628,8 @@
                                                    clp_home)
 
         # Validate and load necessary credentials
-<<<<<<< HEAD
-        if component_name in ['', DB_COMPONENT_NAME, SCHEDULER_COMPONENT_NAME,
+        if component_name in ['', DB_COMPONENT_NAME, COMPRESSION_SCHEDULER_COMPONENT_NAME,
                               SEARCH_SCHEDULER_COMPONENT_NAME, WEBUI_COMPONENT_NAME]:
-=======
-        if component_name in ['', DB_COMPONENT_NAME, COMPRESSION_SCHEDULER_COMPONENT_NAME,
-                              SEARCH_SCHEDULER_COMPONENT_NAME]:
->>>>>>> 9bf9451d
             validate_and_load_db_credentials_file(clp_config, clp_home, True)
         if component_name in ['', QUEUE_COMPONENT_NAME, COMPRESSION_SCHEDULER_COMPONENT_NAME,
                               SEARCH_SCHEDULER_COMPONENT_NAME, COMPRESSION_WORKER_COMPONENT_NAME,
@@ -772,14 +690,9 @@
             start_compression_worker(instance_id, clp_config, container_clp_config, num_cpus, mounts)
         if '' == component_name or SEARCH_WORKER_COMPONENT_NAME == component_name:
             start_search_worker(instance_id, clp_config, container_clp_config, num_cpus, mounts)
-<<<<<<< HEAD
-        if '' == component_name or WORKER_COMPONENT_NAME == component_name:
-            start_worker(instance_id, clp_config, container_clp_config, num_cpus, mounts)
         if '' == component_name or WEBUI_COMPONENT_NAME == component_name:
             start_webui(instance_id, clp_config, mounts)
-=======
-
->>>>>>> 9bf9451d
+
     except Exception as ex:
         # Stop CLP
         subprocess.run([str(clp_home / 'sbin' / 'stop-clp.sh')], check=True)
