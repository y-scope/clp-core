import argparse
import json
import logging
import multiprocessing
import os
import pathlib
import socket
import subprocess
import sys
import time
import typing
import uuid

import yaml
from clp_py_utils.clp_config import (
    ALL_TARGET_NAME,
    CLP_METADATA_TABLE_PREFIX,
    CLPConfig,
    COMPRESSION_JOBS_TABLE_NAME,
    COMPRESSION_SCHEDULER_COMPONENT_NAME,
    COMPRESSION_WORKER_COMPONENT_NAME,
    CONTROLLER_TARGET_NAME,
    DB_COMPONENT_NAME,
    QUEUE_COMPONENT_NAME,
    REDIS_COMPONENT_NAME,
    REDUCER_COMPONENT_NAME,
    RESULTS_CACHE_COMPONENT_NAME,
    SEARCH_JOBS_TABLE_NAME,
    SEARCH_SCHEDULER_COMPONENT_NAME,
    SEARCH_WORKER_COMPONENT_NAME,
    WEBUI_COMPONENT_NAME,
)
from job_orchestration.scheduler.constants import QueueName
from pydantic import BaseModel

from clp_package_utils.general import (
    check_dependencies,
    CLP_DEFAULT_CONFIG_FILE_RELATIVE_PATH,
    CLPDockerMounts,
    CONTAINER_CLP_HOME,
    DockerMount,
    DockerMountType,
    generate_container_config,
    get_clp_home,
    is_container_exited,
    is_container_running,
    validate_and_load_config_file,
    validate_and_load_db_credentials_file,
    validate_and_load_queue_credentials_file,
    validate_and_load_redis_credentials_file,
    validate_db_config,
    validate_queue_config,
    validate_redis_config,
    validate_reducer_config,
    validate_results_cache_config,
    validate_webui_config,
    validate_worker_config,
)

# Setup logging
# Create logger
logger = logging.getLogger("clp")
logger.setLevel(logging.INFO)
# Setup console logging
logging_console_handler = logging.StreamHandler()
logging_formatter = logging.Formatter("%(asctime)s [%(levelname)s] [%(name)s] %(message)s")
logging_console_handler.setFormatter(logging_formatter)
logger.addHandler(logging_console_handler)


def container_exists(container_name):
    if is_container_running(container_name):
        logger.info(f"{container_name} already running.")
        return True
    elif is_container_exited(container_name):
        logger.info(f"{container_name} exited but not removed.")
        return True
    return False


def append_docker_port_settings_for_host_ips(
    hostname: str, host_port: int, container_port: int, cmd: [str]
):
    # Note: We use a set because gethostbyname_ex can return the same IP twice for one hostname
    for ip in set(socket.gethostbyname_ex(hostname)[2]):
        cmd.append("-p")
        cmd.append(f"{ip}:{host_port}:{container_port}")


def wait_for_container_cmd(container_name: str, cmd_to_run: [str], timeout: int):
    container_exec_cmd = ["docker", "exec", container_name]
    cmd = container_exec_cmd + cmd_to_run

    begin_time = time.time()

    while True:
        try:
            subprocess.run(cmd, stdout=subprocess.DEVNULL, stderr=subprocess.DEVNULL, check=True)
            return True
        except subprocess.CalledProcessError:
            if time.time() - begin_time > timeout:
                break
            time.sleep(1)

    cmd_str = " ".join(cmd_to_run)
    logger.error(f"Timeout while waiting for command {cmd_str} to run after {timeout} seconds")
    return False


def start_db(instance_id: str, clp_config: CLPConfig, conf_dir: pathlib.Path):
    component_name = DB_COMPONENT_NAME
    logger.info(f"Starting {component_name}...")

    container_name = f"clp-{component_name}-{instance_id}"
    if container_exists(container_name):
        return

    db_data_dir = clp_config.data_directory / component_name
    db_logs_dir = clp_config.logs_directory / component_name

    validate_db_config(clp_config, db_data_dir, db_logs_dir)

    # Create directories
    db_data_dir.mkdir(exist_ok=True, parents=True)
    db_logs_dir.mkdir(exist_ok=True, parents=True)

    # Start container
    mounts = [
        DockerMount(
            DockerMountType.BIND,
            conf_dir / "mysql" / "conf.d",
            pathlib.Path("/") / "etc" / "mysql" / "conf.d",
            True,
        ),
        DockerMount(DockerMountType.BIND, db_data_dir, pathlib.Path("/") / "var" / "lib" / "mysql"),
        DockerMount(DockerMountType.BIND, db_logs_dir, pathlib.Path("/") / "var" / "log" / "mysql"),
    ]
    # fmt: off
    cmd = [
        "docker", "run",
        "-d",
        "--name", container_name,
        "-e", f"MYSQL_ROOT_PASSWORD={clp_config.database.password}",
        "-e", f"MYSQL_USER={clp_config.database.username}",
        "-e", f"MYSQL_PASSWORD={clp_config.database.password}",
        "-e", f"MYSQL_DATABASE={clp_config.database.name}",
        "-u", f"{os.getuid()}:{os.getgid()}",
    ]
    # fmt: on
    for mount in mounts:
        cmd.append("--mount")
        cmd.append(str(mount))
    append_docker_port_settings_for_host_ips(
        clp_config.database.host, clp_config.database.port, 3306, cmd
    )
    if "mysql" == clp_config.database.type:
        cmd.append("mysql:8.0.23")
    elif "mariadb" == clp_config.database.type:
        cmd.append("mariadb:10.6.4-focal")
    subprocess.run(cmd, stdout=subprocess.DEVNULL, check=True)

    # fmt: off
    mysqladmin_cmd = [
        "mysqladmin", "ping",
        "--silent",
        "-h", "127.0.0.1",
        "-u", str(clp_config.database.username),
        f"--password={clp_config.database.password}",
    ]
    # fmt: on

    if not wait_for_container_cmd(container_name, mysqladmin_cmd, 180):
        raise EnvironmentError(f"{component_name} did not initialize in time")

    logger.info(f"Started {component_name}.")


def create_db_tables(
    instance_id: str,
    clp_config: CLPConfig,
    container_clp_config: CLPConfig,
    mounts: CLPDockerMounts,
):
    component_name = DB_COMPONENT_NAME
    logger.info(f"Creating {component_name} tables...")

    container_name = f"clp-{component_name}-table-creator-{instance_id}"

    # Create database config file
    db_config_filename = f"{container_name}.yml"
    db_config_file_path = clp_config.logs_directory / db_config_filename
    with open(db_config_file_path, "w") as f:
        yaml.safe_dump(container_clp_config.database.dict(), f)

    clp_site_packages_dir = CONTAINER_CLP_HOME / "lib" / "python3" / "site-packages"
    # fmt: off
    container_start_cmd = [
        "docker", "run",
        "-i",
        "--network", "host",
        "--rm",
        "--name", container_name,
        "-e", f"PYTHONPATH={clp_site_packages_dir}",
        "-u", f"{os.getuid()}:{os.getgid()}",
        "--mount", str(mounts.clp_home),
    ]
    # fmt: on
    necessary_mounts = [mounts.data_dir, mounts.logs_dir]
    for mount in necessary_mounts:
        if mount:
            container_start_cmd.append("--mount")
            container_start_cmd.append(str(mount))
    container_start_cmd.append(clp_config.execution_container)

    clp_py_utils_dir = clp_site_packages_dir / "clp_py_utils"
    # fmt: off
    create_tables_cmd = [
        "python3",
        str(clp_py_utils_dir / "create-db-tables.py"),
        "--config", str(container_clp_config.logs_directory / db_config_filename),
    ]
    # fmt: on

    cmd = container_start_cmd + create_tables_cmd
    logger.debug(" ".join(cmd))
    subprocess.run(cmd, stdout=subprocess.DEVNULL, check=True)

    db_config_file_path.unlink()

    logger.info(f"Created {component_name} tables.")


def start_queue(instance_id: str, clp_config: CLPConfig):
    component_name = QUEUE_COMPONENT_NAME
    logger.info(f"Starting {component_name}...")

    container_name = f"clp-{component_name}-{instance_id}"
    if container_exists(container_name):
        return

    queue_logs_dir = clp_config.logs_directory / component_name
    validate_queue_config(clp_config, queue_logs_dir)

    log_filename = "rabbitmq.log"

    # Generate config file
    config_filename = f"{container_name}.conf"
    host_config_file_path = clp_config.logs_directory / config_filename
    with open(host_config_file_path, "w") as f:
        f.write(f"default_user = {clp_config.queue.username}\n")
        f.write(f"default_pass = {clp_config.queue.password}\n")
        f.write(f"log.file = {log_filename}\n")

    # Create directories
    queue_logs_dir.mkdir(exist_ok=True, parents=True)

    # Start container
    rabbitmq_logs_dir = pathlib.Path("/") / "var" / "log" / "rabbitmq"
    mounts = [
        DockerMount(
            DockerMountType.BIND,
            host_config_file_path,
            pathlib.Path("/") / "etc" / "rabbitmq" / "rabbitmq.conf",
            True,
        ),
        DockerMount(DockerMountType.BIND, queue_logs_dir, rabbitmq_logs_dir),
    ]
    rabbitmq_pid_file_path = pathlib.Path("/") / "tmp" / "rabbitmq.pid"
    # fmt: off
    cmd = [
        "docker", "run",
        "-d",
        "--name", container_name,
        # Override RABBITMQ_LOGS since the image sets it to *only* log to stdout
        "-e", f"RABBITMQ_LOGS={rabbitmq_logs_dir / log_filename}",
        "-e", f"RABBITMQ_PID_FILE={rabbitmq_pid_file_path}",
        "-u", f"{os.getuid()}:{os.getgid()}",
    ]
    # fmt: on
    append_docker_port_settings_for_host_ips(
        clp_config.queue.host, clp_config.queue.port, 5672, cmd
    )
    for mount in mounts:
        cmd.append("--mount")
        cmd.append(str(mount))
    cmd.append("rabbitmq:3.9.8")
    subprocess.run(cmd, stdout=subprocess.DEVNULL, check=True)

    # Wait for queue to start up
    rabbitmq_cmd = ["rabbitmq-diagnostics", "check_running"]
    if not wait_for_container_cmd(container_name, rabbitmq_cmd, 60):
        raise EnvironmentError(f"{component_name} did not initialize in time")

    logger.info(f"Started {component_name}.")


def start_redis(instance_id: str, clp_config: CLPConfig, conf_dir: pathlib.Path):
    component_name = REDIS_COMPONENT_NAME
    logger.info(f"Starting {component_name}...")

    container_name = f"clp-{component_name}-{instance_id}"
    if container_exists(container_name):
        return

    redis_logs_dir = clp_config.logs_directory / component_name
    redis_data_dir = clp_config.data_directory / component_name

    base_config_file_path = conf_dir / "redis" / "redis.conf"
    validate_redis_config(clp_config, redis_data_dir, redis_logs_dir, base_config_file_path)

    config_filename = f"{container_name}.conf"
    host_config_file_path = clp_config.logs_directory / config_filename
    with open(base_config_file_path, "r") as base, open(host_config_file_path, "w") as full:
        for line in base.readlines():
            full.write(line)
        full.write(f"requirepass {clp_config.redis.password}\n")

    redis_data_dir.mkdir(exist_ok=True, parents=True)
    redis_logs_dir.mkdir(exist_ok=True, parents=True)

    # Start container
    config_file_path = pathlib.Path("/") / "usr" / "local" / "etc" / "redis" / "redis.conf"
    mounts = [
        DockerMount(DockerMountType.BIND, host_config_file_path, config_file_path, True),
        DockerMount(
            DockerMountType.BIND, redis_logs_dir, pathlib.Path("/") / "var" / "log" / "redis"
        ),
        DockerMount(DockerMountType.BIND, redis_data_dir, pathlib.Path("/") / "data"),
    ]
    # fmt: off
    cmd = [
        "docker", "run",
        "-d",
        "--name", container_name,
        "-u", f"{os.getuid()}:{os.getgid()}",
    ]
    # fmt: on
    for mount in mounts:
        cmd.append("--mount")
        cmd.append(str(mount))
    append_docker_port_settings_for_host_ips(
        clp_config.redis.host, clp_config.redis.port, 6379, cmd
    )
    cmd.append("redis:7.2.4")
    cmd.append("redis-server")
    cmd.append(str(config_file_path))
    subprocess.run(cmd, stdout=subprocess.DEVNULL, check=True)

    logger.info(f"Started {component_name}.")


def start_results_cache(instance_id: str, clp_config: CLPConfig, conf_dir: pathlib.Path):
    component_name = RESULTS_CACHE_COMPONENT_NAME
    logger.info(f"Starting {component_name}...")

    container_name = f"clp-{component_name}-{instance_id}"
    if container_exists(container_name):
        return

    data_dir = clp_config.data_directory / component_name
    logs_dir = clp_config.logs_directory / component_name

    validate_results_cache_config(clp_config, data_dir, logs_dir)

    data_dir.mkdir(exist_ok=True, parents=True)
    logs_dir.mkdir(exist_ok=True, parents=True)

    mounts = [
        DockerMount(
            DockerMountType.BIND, conf_dir / "mongo", pathlib.Path("/") / "etc" / "mongo", True
        ),
        DockerMount(DockerMountType.BIND, data_dir, pathlib.Path("/") / "data" / "db"),
        DockerMount(DockerMountType.BIND, logs_dir, pathlib.Path("/") / "var" / "log" / "mongodb"),
    ]
    # fmt: off
    cmd = [
        "docker", "run",
        "-d",
        "--name", container_name,
        "-u", f"{os.getuid()}:{os.getgid()}",
    ]
    # fmt: on
    for mount in mounts:
        cmd.append("--mount")
        cmd.append(str(mount))
    append_docker_port_settings_for_host_ips(
        clp_config.results_cache.host, clp_config.results_cache.port, 27017, cmd
    )
    cmd.append("mongo:7.0.1")
    cmd.append("--config")
    cmd.append(str(pathlib.Path("/") / "etc" / "mongo" / "mongod.conf"))
    subprocess.run(cmd, stdout=subprocess.DEVNULL, check=True)

    logger.info(f"Started {component_name}.")


def start_compression_scheduler(
    instance_id: str,
    clp_config: CLPConfig,
    container_clp_config: CLPConfig,
    mounts: CLPDockerMounts,
):
    module_name = "job_orchestration.scheduler.compress.compression_scheduler"
    generic_start_scheduler(
        COMPRESSION_SCHEDULER_COMPONENT_NAME,
        module_name,
        instance_id,
        clp_config,
        container_clp_config,
        mounts,
    )


def start_search_scheduler(
    instance_id: str,
    clp_config: CLPConfig,
    container_clp_config: CLPConfig,
    mounts: CLPDockerMounts,
):
    module_name = "job_orchestration.scheduler.search.search_scheduler"
    generic_start_scheduler(
        SEARCH_SCHEDULER_COMPONENT_NAME,
        module_name,
        instance_id,
        clp_config,
        container_clp_config,
        mounts,
    )


def generic_start_scheduler(
    component_name: str,
    module_name: str,
    instance_id: str,
    clp_config: CLPConfig,
    container_clp_config: CLPConfig,
    mounts: CLPDockerMounts,
):
    logger.info(f"Starting {component_name}...")

    container_name = f"clp-{component_name}-{instance_id}"
    if container_exists(container_name):
        return

    container_config_filename = f"{container_name}.yml"
    container_config_file_path = clp_config.logs_directory / container_config_filename
    with open(container_config_file_path, "w") as f:
        yaml.safe_dump(container_clp_config.dump_to_primitive_dict(), f)

    logs_dir = clp_config.logs_directory / component_name
    logs_dir.mkdir(parents=True, exist_ok=True)
    container_logs_dir = container_clp_config.logs_directory / component_name

    clp_site_packages_dir = CONTAINER_CLP_HOME / "lib" / "python3" / "site-packages"
    # fmt: off
    container_start_cmd = [
        "docker", "run",
        "-di",
        "--network", "host",
        "-w", str(CONTAINER_CLP_HOME),
        "--name", container_name,
        "-e", f"PYTHONPATH={clp_site_packages_dir}",
        "-e", (
            f"BROKER_URL=amqp://"
            f"{container_clp_config.queue.username}:{container_clp_config.queue.password}@"
            f"{container_clp_config.queue.host}:{container_clp_config.queue.port}"
        ),
        "-e", (
            f"RESULT_BACKEND=redis://default:{container_clp_config.redis.password}@"
            f"{container_clp_config.redis.host}:{container_clp_config.redis.port}/"
            f"{container_clp_config.redis.search_backend_database}"
        ),
        "-e", f"CLP_LOGS_DIR={container_logs_dir}",
        "-e", f"CLP_LOGGING_LEVEL={clp_config.search_scheduler.logging_level}",
        "-u", f"{os.getuid()}:{os.getgid()}",
        "--mount", str(mounts.clp_home),
    ]
    # fmt: on
    necessary_mounts = [
        mounts.logs_dir,
    ]
    if COMPRESSION_SCHEDULER_COMPONENT_NAME == component_name:
        necessary_mounts.append(mounts.input_logs_dir)
    for mount in necessary_mounts:
        if mount:
            container_start_cmd.append("--mount")
            container_start_cmd.append(str(mount))
    container_start_cmd.append(clp_config.execution_container)

    # fmt: off
    scheduler_cmd = [
        "python3", "-u",
        "-m", module_name,
        "--config", str(container_clp_config.logs_directory / container_config_filename),
    ]
    # fmt: on
    cmd = container_start_cmd + scheduler_cmd
    subprocess.run(cmd, stdout=subprocess.DEVNULL, check=True)

    logger.info(f"Started {component_name}.")


def start_compression_worker(
    instance_id: str,
    clp_config: CLPConfig,
    container_clp_config: CLPConfig,
    num_cpus: int,
    mounts: CLPDockerMounts,
):
    celery_method = "job_orchestration.executor.compress"
    celery_route = f"{QueueName.COMPRESSION}"
    generic_start_worker(
        COMPRESSION_WORKER_COMPONENT_NAME,
        instance_id,
        clp_config,
        clp_config.compression_worker,
        container_clp_config,
        celery_method,
        celery_route,
        clp_config.redis.compression_backend_database,
        num_cpus,
        mounts,
    )


def start_search_worker(
    instance_id: str,
    clp_config: CLPConfig,
    container_clp_config: CLPConfig,
    num_cpus: int,
    mounts: CLPDockerMounts,
):
    celery_method = "job_orchestration.executor.search"
    celery_route = f"{QueueName.SEARCH}"
    generic_start_worker(
        SEARCH_WORKER_COMPONENT_NAME,
        instance_id,
        clp_config,
        clp_config.search_worker,
        container_clp_config,
        celery_method,
        celery_route,
        clp_config.redis.search_backend_database,
        num_cpus,
        mounts,
    )


def generic_start_worker(
    component_name: str,
    instance_id: str,
    clp_config: CLPConfig,
    worker_config: BaseModel,
    container_clp_config: CLPConfig,
    celery_method: str,
    celery_route: str,
    redis_database: int,
    num_cpus: int,
    mounts: CLPDockerMounts,
):
    logger.info(f"Starting {component_name}...")

    container_name = f"clp-{component_name}-{instance_id}"
    if container_exists(container_name):
        return

    validate_worker_config(clp_config)

    logs_dir = clp_config.logs_directory / component_name
    logs_dir.mkdir(parents=True, exist_ok=True)
    container_logs_dir = container_clp_config.logs_directory / component_name

    # Create necessary directories
    clp_config.archive_output.directory.mkdir(parents=True, exist_ok=True)

    clp_site_packages_dir = CONTAINER_CLP_HOME / "lib" / "python3" / "site-packages"
    # fmt: off
    container_start_cmd = [
        "docker", "run",
        "-di",
        "--network", "host",
        "-w", str(CONTAINER_CLP_HOME),
        "--name", container_name,
        "-e", f"PYTHONPATH={clp_site_packages_dir}",
        "-e", (
            f"BROKER_URL=amqp://"
            f"{container_clp_config.queue.username}:{container_clp_config.queue.password}@"
            f"{container_clp_config.queue.host}:{container_clp_config.queue.port}"
        ),
        "-e", (
            f"RESULT_BACKEND=redis://default:{container_clp_config.redis.password}@"
            f"{container_clp_config.redis.host}:{container_clp_config.redis.port}/{redis_database}"
        ),
        "-e", f"CLP_HOME={CONTAINER_CLP_HOME}",
        "-e", f"CLP_DATA_DIR={container_clp_config.data_directory}",
        "-e", f"CLP_ARCHIVE_OUTPUT_DIR={container_clp_config.archive_output.directory}",
        "-e", f"CLP_LOGS_DIR={container_logs_dir}",
        "-e", f"CLP_LOGGING_LEVEL={worker_config.logging_level}",
        "-e", f"CLP_STORAGE_ENGINE={clp_config.package.storage_engine}",
        "-u", f"{os.getuid()}:{os.getgid()}",
        "--mount", str(mounts.clp_home),
    ]
    # fmt: on
    necessary_mounts = [
        mounts.data_dir,
        mounts.logs_dir,
        mounts.archives_output_dir,
        mounts.input_logs_dir,
    ]
    for mount in necessary_mounts:
        if mount:
            container_start_cmd.append("--mount")
            container_start_cmd.append(str(mount))
    container_start_cmd.append(clp_config.execution_container)

    worker_cmd = [
        "python3",
        str(clp_site_packages_dir / "bin" / "celery"),
        "-A",
        celery_method,
        "worker",
        "--concurrency",
        str(num_cpus),
        "--loglevel",
        "WARNING",
        "-f",
        str(container_logs_dir / "worker.log"),
        "-Q",
        celery_route,
        "-n",
        component_name,
    ]
    cmd = container_start_cmd + worker_cmd
    subprocess.run(cmd, stdout=subprocess.DEVNULL, check=True)

    logger.info(f"Started {component_name}.")


def update_meteor_settings(
    parent_key_prefix: str,
    settings: typing.Dict[str, typing.Any],
    updates: typing.Dict[str, typing.Any],
):
    """
    Recursively updates the given Meteor settings object with the values from `updates`.

    :param parent_key_prefix: The prefix for keys at this level in the settings dictionary.
    :param settings: The settings to update.
    :param updates: The updates.
    :raises ValueError: If a key in `updates` doesn't exist in `settings`.
    """
    for key, value in updates.items():
        if key not in settings:
            error_msg = f"{parent_key_prefix}{key} is not a valid configuration key for the webui."
            raise ValueError(error_msg)
        if isinstance(value, dict):
            update_meteor_settings(f"{parent_key_prefix}{key}.", settings[key], value)
        else:
            settings[key] = updates[key]


def start_webui(instance_id: str, clp_config: CLPConfig, mounts: CLPDockerMounts):
    component_name = WEBUI_COMPONENT_NAME
    logger.info(f"Starting {component_name}...")

    container_name = f"clp-{component_name}-{instance_id}"
    if container_exists(container_name):
        return

    webui_logs_dir = clp_config.logs_directory / component_name
    node_path = str(
        CONTAINER_CLP_HOME / "var" / "www" / "programs" / "server" / "npm" / "node_modules"
    )
    settings_json_path = get_clp_home() / "var" / "www" / "settings.json"

    validate_webui_config(clp_config, webui_logs_dir, settings_json_path)

    # Create directories
    webui_logs_dir.mkdir(exist_ok=True, parents=True)

    container_webui_logs_dir = pathlib.Path("/") / "var" / "log" / component_name
    with open(settings_json_path, "r") as settings_json_file:
        meteor_settings = json.loads(settings_json_file.read())
    meteor_settings_updates = {
        "private": {
            "SqlDbHost": clp_config.database.host,
            "SqlDbPort": clp_config.database.port,
            "SqlDbName": clp_config.database.name,
            "SqlDbClpArchivesTableName": f"{CLP_METADATA_TABLE_PREFIX}archives",
            "SqlDbClpFilesTableName": f"{CLP_METADATA_TABLE_PREFIX}files",
<<<<<<< HEAD
            "SqlDbCompressionJobsTableName": COMPRESSION_JOBS_TABLE_NAME,
            "SqlDbSearchJobsTableName": SEARCH_JOBS_TABLE_NAME,
        }
=======
        },
        "public": {
            "ClpStorageEngine": clp_config.package.storage_engine,
        },
>>>>>>> 2b55f93d
    }
    update_meteor_settings("", meteor_settings, meteor_settings_updates)

    # Start container
    # fmt: off
    container_cmd = [
        "docker", "run",
        "-d",
        "--network", "host",
        "--name", container_name,
        "-e", f"NODE_PATH={node_path}",
        "-e", f"MONGO_URL={clp_config.results_cache.get_uri()}",
        "-e", f"PORT={clp_config.webui.port}",
        "-e", f"ROOT_URL=http://{clp_config.webui.host}",
        "-e", f"METEOR_SETTINGS={json.dumps(meteor_settings)}",
        "-e", f"CLP_DB_USER={clp_config.database.username}",
        "-e", f"CLP_DB_PASS={clp_config.database.password}",
        "-e", f"WEBUI_LOGS_DIR={container_webui_logs_dir}",
        "-e", f"WEBUI_LOGGING_LEVEL={clp_config.webui.logging_level}",
        "-u", f"{os.getuid()}:{os.getgid()}",
    ]
    # fmt: on
    necessary_mounts = [
        mounts.clp_home,
        DockerMount(DockerMountType.BIND, webui_logs_dir, container_webui_logs_dir),
    ]
    for mount in necessary_mounts:
        if mount:
            container_cmd.append("--mount")
            container_cmd.append(str(mount))
    container_cmd.append(clp_config.execution_container)

    node_cmd = [
        str(CONTAINER_CLP_HOME / "bin" / "node"),
        str(CONTAINER_CLP_HOME / "var" / "www" / "launcher.js"),
        str(CONTAINER_CLP_HOME / "var" / "www" / "main.js"),
    ]
    cmd = container_cmd + node_cmd
    subprocess.run(cmd, stdout=subprocess.DEVNULL, check=True)

    logger.info(f"Started {component_name}.")


def start_reducer(
    instance_id: str,
    clp_config: CLPConfig,
    container_clp_config: CLPConfig,
    num_workers: int,
    mounts: CLPDockerMounts,
):
    component_name = REDUCER_COMPONENT_NAME
    logger.info(f"Starting {component_name}...")

    container_name = f"clp-{component_name}-{instance_id}"
    if container_exists(container_name):
        return

    container_config_filename = f"{container_name}.yml"
    container_config_file_path = clp_config.logs_directory / container_config_filename
    with open(container_config_file_path, "w") as f:
        yaml.safe_dump(container_clp_config.dump_to_primitive_dict(), f)

    logs_dir = clp_config.logs_directory / component_name
    validate_reducer_config(clp_config, logs_dir, num_workers)

    logs_dir.mkdir(parents=True, exist_ok=True)
    container_logs_dir = container_clp_config.logs_directory / component_name

    clp_site_packages_dir = CONTAINER_CLP_HOME / "lib" / "python3" / "site-packages"
    # fmt: off
    container_start_cmd = [
        "docker", "run",
        "-di",
        "--network", "host",
        "-w", str(CONTAINER_CLP_HOME),
        "--name", container_name,
        "-e", f"PYTHONPATH={clp_site_packages_dir}",
        "-e", f"CLP_LOGS_DIR={container_logs_dir}",
        "-e", f"CLP_LOGGING_LEVEL={clp_config.reducer.logging_level}",
        "-e", f"CLP_HOME={CONTAINER_CLP_HOME}",
        "-u", f"{os.getuid()}:{os.getgid()}",
        "--mount", str(mounts.clp_home),
    ]
    # fmt: on
    necessary_mounts = [
        mounts.logs_dir,
    ]
    for mount in necessary_mounts:
        if mount:
            container_start_cmd.append("--mount")
            container_start_cmd.append(str(mount))
    container_start_cmd.append(clp_config.execution_container)

    # fmt: off
    reducer_cmd = [
        "python3", "-u",
        "-m", "job_orchestration.reducer.reducer",
        "--config", str(container_clp_config.logs_directory / container_config_filename),
        "--concurrency", str(num_workers),
        "--upsert-interval", str(clp_config.reducer.upsert_interval),
    ]
    # fmt: on
    cmd = container_start_cmd + reducer_cmd
    subprocess.run(cmd, stdout=subprocess.DEVNULL, check=True)

    logger.info(f"Started {component_name}.")


def add_num_workers_argument(parser):
    parser.add_argument(
        "--num-workers",
        type=int,
        default=multiprocessing.cpu_count(),
        help="Number of workers to start",
    )


def main(argv):
    clp_home = get_clp_home()
    default_config_file_path = clp_home / CLP_DEFAULT_CONFIG_FILE_RELATIVE_PATH

    args_parser = argparse.ArgumentParser(description="Starts CLP")
    args_parser.add_argument(
        "--config",
        "-c",
        default=str(default_config_file_path),
        help="CLP package configuration file.",
    )

    component_args_parser = args_parser.add_subparsers(dest="target")
    component_args_parser.add_parser(CONTROLLER_TARGET_NAME)
    component_args_parser.add_parser(DB_COMPONENT_NAME)
    component_args_parser.add_parser(QUEUE_COMPONENT_NAME)
    component_args_parser.add_parser(REDIS_COMPONENT_NAME)
    component_args_parser.add_parser(RESULTS_CACHE_COMPONENT_NAME)
    component_args_parser.add_parser(COMPRESSION_SCHEDULER_COMPONENT_NAME)
    component_args_parser.add_parser(SEARCH_SCHEDULER_COMPONENT_NAME)
    compression_worker_parser = component_args_parser.add_parser(COMPRESSION_WORKER_COMPONENT_NAME)
    add_num_workers_argument(compression_worker_parser)
    search_worker_parser = component_args_parser.add_parser(SEARCH_WORKER_COMPONENT_NAME)
    add_num_workers_argument(search_worker_parser)
    reducer_server_parser = component_args_parser.add_parser(REDUCER_COMPONENT_NAME)
    add_num_workers_argument(reducer_server_parser)
    component_args_parser.add_parser(WEBUI_COMPONENT_NAME)

    parsed_args = args_parser.parse_args(argv[1:])

    if parsed_args.target:
        target = parsed_args.target
    else:
        target = ALL_TARGET_NAME

    try:
        check_dependencies()
    except:
        logger.exception("Dependency checking failed.")
        return -1

    # Validate and load config file
    try:
        config_file_path = pathlib.Path(parsed_args.config)
        clp_config = validate_and_load_config_file(
            config_file_path, default_config_file_path, clp_home
        )

        # Validate and load necessary credentials
        if target in (
            ALL_TARGET_NAME,
            CONTROLLER_TARGET_NAME,
            DB_COMPONENT_NAME,
            COMPRESSION_SCHEDULER_COMPONENT_NAME,
            SEARCH_SCHEDULER_COMPONENT_NAME,
            WEBUI_COMPONENT_NAME,
        ):
            validate_and_load_db_credentials_file(clp_config, clp_home, True)
        if target in (
            ALL_TARGET_NAME,
            CONTROLLER_TARGET_NAME,
            QUEUE_COMPONENT_NAME,
            COMPRESSION_SCHEDULER_COMPONENT_NAME,
            SEARCH_SCHEDULER_COMPONENT_NAME,
            COMPRESSION_WORKER_COMPONENT_NAME,
            SEARCH_WORKER_COMPONENT_NAME,
        ):
            validate_and_load_queue_credentials_file(clp_config, clp_home, True)
        if target in (
            ALL_TARGET_NAME,
            CONTROLLER_TARGET_NAME,
            REDIS_COMPONENT_NAME,
            COMPRESSION_SCHEDULER_COMPONENT_NAME,
            SEARCH_SCHEDULER_COMPONENT_NAME,
            COMPRESSION_WORKER_COMPONENT_NAME,
            SEARCH_WORKER_COMPONENT_NAME,
        ):
            validate_and_load_redis_credentials_file(clp_config, clp_home, True)

        clp_config.validate_data_dir()
        clp_config.validate_logs_dir()
    except:
        logger.exception("Failed to load config.")
        return -1

    if target in (
        COMPRESSION_WORKER_COMPONENT_NAME,
        REDUCER_COMPONENT_NAME,
        SEARCH_WORKER_COMPONENT_NAME,
    ):
        num_workers = parsed_args.num_workers
    else:
        num_workers = multiprocessing.cpu_count() // 2

    container_clp_config, mounts = generate_container_config(clp_config, clp_home)

    # Create necessary directories
    clp_config.data_directory.mkdir(parents=True, exist_ok=True)
    clp_config.logs_directory.mkdir(parents=True, exist_ok=True)

    try:
        # Create instance-id file
        instance_id_file_path = clp_config.logs_directory / "instance-id"
        if instance_id_file_path.exists():
            with open(instance_id_file_path, "r") as f:
                instance_id = f.readline()
        else:
            instance_id = str(uuid.uuid4())[-4:]
            with open(instance_id_file_path, "w") as f:
                f.write(instance_id)
                f.flush()

        conf_dir = clp_home / "etc"

        # Start components
        if target in (ALL_TARGET_NAME, DB_COMPONENT_NAME):
            start_db(instance_id, clp_config, conf_dir)
        if target in (ALL_TARGET_NAME, CONTROLLER_TARGET_NAME, DB_COMPONENT_NAME):
            create_db_tables(instance_id, clp_config, container_clp_config, mounts)
        if target in (ALL_TARGET_NAME, CONTROLLER_TARGET_NAME, QUEUE_COMPONENT_NAME):
            start_queue(instance_id, clp_config)
        if target in (ALL_TARGET_NAME, CONTROLLER_TARGET_NAME, REDIS_COMPONENT_NAME):
            start_redis(instance_id, clp_config, conf_dir)
        if target in (ALL_TARGET_NAME, RESULTS_CACHE_COMPONENT_NAME):
            start_results_cache(instance_id, clp_config, conf_dir)
        if target in (
            ALL_TARGET_NAME,
            CONTROLLER_TARGET_NAME,
            COMPRESSION_SCHEDULER_COMPONENT_NAME,
        ):
            start_compression_scheduler(instance_id, clp_config, container_clp_config, mounts)
        if target in (ALL_TARGET_NAME, CONTROLLER_TARGET_NAME, SEARCH_SCHEDULER_COMPONENT_NAME):
            start_search_scheduler(instance_id, clp_config, container_clp_config, mounts)
        if target in (ALL_TARGET_NAME, COMPRESSION_WORKER_COMPONENT_NAME):
            start_compression_worker(
                instance_id, clp_config, container_clp_config, num_workers, mounts
            )
        if target in (ALL_TARGET_NAME, SEARCH_WORKER_COMPONENT_NAME):
            start_search_worker(instance_id, clp_config, container_clp_config, num_workers, mounts)
        if target in (ALL_TARGET_NAME, REDUCER_COMPONENT_NAME):
            start_reducer(instance_id, clp_config, container_clp_config, num_workers, mounts)
        if target in (ALL_TARGET_NAME, WEBUI_COMPONENT_NAME):
            start_webui(instance_id, clp_config, mounts)

    except Exception as ex:
        if type(ex) == ValueError:
            logger.error(f"Failed to start CLP: {ex}")
        else:
            logger.exception("Failed to start CLP.")
        return -1

    return 0


if "__main__" == __name__:
    sys.exit(main(sys.argv))<|MERGE_RESOLUTION|>--- conflicted
+++ resolved
@@ -688,16 +688,12 @@
             "SqlDbName": clp_config.database.name,
             "SqlDbClpArchivesTableName": f"{CLP_METADATA_TABLE_PREFIX}archives",
             "SqlDbClpFilesTableName": f"{CLP_METADATA_TABLE_PREFIX}files",
-<<<<<<< HEAD
             "SqlDbCompressionJobsTableName": COMPRESSION_JOBS_TABLE_NAME,
             "SqlDbSearchJobsTableName": SEARCH_JOBS_TABLE_NAME,
-        }
-=======
         },
         "public": {
             "ClpStorageEngine": clp_config.package.storage_engine,
         },
->>>>>>> 2b55f93d
     }
     update_meteor_settings("", meteor_settings, meteor_settings_updates)
 
