--- conflicted
+++ resolved
@@ -5,10 +5,8 @@
 import subprocess
 import sys
 import uuid
-<<<<<<< HEAD
 from contextlib import closing
-=======
->>>>>>> 986a957e
+
 from typing import Optional
 
 import yaml
@@ -21,12 +19,8 @@
     CLP_DEFAULT_CONFIG_FILE_RELATIVE_PATH,
     DECOMPRESSION_COMMAND,
     get_clp_home,
-<<<<<<< HEAD
     IR_EXTRACTION_COMMAND,
-    validate_and_load_config_file,
-=======
     load_config_file,
->>>>>>> 986a957e
 )
 from clp_package_utils.scripts.native.utils import (
     run_function_in_process,
@@ -45,7 +39,6 @@
 logger.addHandler(logging_console_handler)
 
 
-<<<<<<< HEAD
 def get_orig_file_id(db_config: Database, path: str) -> Optional[str]:
     """
     Returns the original file id of the file with the given path
@@ -112,15 +105,24 @@
     )
 
 
-def handle_ir_extraction(
-    parsed_args,
-    clp_config: CLPConfig,
-):
+def handle_ir_extraction_command(
+    parsed_args: argparse.Namespace,
+    clp_home: pathlib.Path,
+    default_config_file_path: pathlib.Path
+) -> int:
+    # Validate and load config file
+    clp_config = validate_and_load_config_file(
+        clp_home, pathlib.Path(parsed_args.config), default_config_file_path
+    )
+    if not clp_config:
+        return -1
+
     orig_file_id: str
     if parsed_args.orig_file_id:
         orig_file_id = parsed_args.orig_file_id
     else:
         orig_file_id = get_orig_file_id(clp_config.database, parsed_args.path)
+
     try:
         asyncio.run(
             do_extract(
@@ -135,15 +137,6 @@
         return -1
 
 
-def handle_decompression(
-    parsed_args,
-    clp_home: pathlib.Path,
-    clp_config: CLPConfig,
-):
-    # Validate paths were specified using only one method
-    if len(parsed_args.paths) > 0 and parsed_args.files_from is not None:
-        logger.error("Paths cannot be specified both on the command line and through a file.")
-=======
 def validate_and_load_config_file(
     clp_home: pathlib.Path,
     config_file_path: pathlib.Path,
@@ -168,7 +161,7 @@
 
 def handle_decompression_command(
     parsed_args: argparse.Namespace, clp_home: pathlib.Path, default_config_file_path: pathlib.Path
-):
+) -> int:
     """
     Handles the decompression command.
     :param parsed_args:
@@ -180,7 +173,6 @@
     if len(parsed_args.paths) > 0 and parsed_args.files_from is not None:
         logger.error("Paths cannot be specified both on the command line and through a file.")
         return -1
->>>>>>> 986a957e
 
     # Validate extraction directory
     extraction_dir = pathlib.Path(parsed_args.extraction_dir)
@@ -188,8 +180,6 @@
         logger.error(f"extraction-dir ({extraction_dir}) is not a valid directory.")
         return -1
 
-<<<<<<< HEAD
-=======
     # Validate and load config file
     clp_config = validate_and_load_config_file(
         clp_home, pathlib.Path(parsed_args.config), default_config_file_path
@@ -200,7 +190,6 @@
     paths = parsed_args.paths
     list_path = parsed_args.files_from
 
->>>>>>> 986a957e
     logs_dir = clp_config.logs_directory
     archives_dir = clp_config.archive_output.directory
 
@@ -216,12 +205,7 @@
         "--db-config-file", str(db_config_file_path),
     ]
     # fmt: on
-<<<<<<< HEAD
-    paths = parsed_args.paths
-    list_path = parsed_args.files_from
-=======
-
->>>>>>> 986a957e
+
     files_to_decompress_list_path = None
     if list_path is not None:
         decompression_cmd.append("-f")
@@ -279,36 +263,20 @@
     ir_extraction_parser.add_argument("msg_ix", type=int, help="Message index.")
     ir_extraction_parser.add_argument("--target-size", type=int, help="Target IR size.")
 
-<<<<<<< HEAD
     group = ir_extraction_parser.add_mutually_exclusive_group(required=True)
     group.add_argument("--orig-file-id", type=str, help="Original file ID.")
     group.add_argument("--path", type=str, help="Path to the file.")
 
     parsed_args = args_parser.parse_args(argv[1:])
 
-    # Validate and load config file
-    try:
-        config_file_path = pathlib.Path(parsed_args.config)
-        clp_config = validate_and_load_config_file(
-            config_file_path, default_config_file_path, clp_home
-        )
-        clp_config.validate_archive_output_dir()
-        clp_config.validate_logs_dir()
-    except:
-        logger.exception("Failed to load config.")
-        return -1
-
     command = parsed_args.command
     if DECOMPRESSION_COMMAND == command:
-        return handle_decompression(parsed_args, clp_home, clp_config)
+        return handle_decompression_command(parsed_args, clp_home, default_config_file_path)
     elif IR_EXTRACTION_COMMAND == command:
-        return handle_ir_extraction(parsed_args, clp_config)
+        return handle_ir_extraction_command(parsed_args, clp_home, default_config_file_path)
     else:
         logger.exception(f"Unexpected command: {command}")
         return -1
-=======
-    return handle_decompression_command(parsed_args, clp_home, default_config_file_path)
->>>>>>> 986a957e
 
 
 if "__main__" == __name__:
