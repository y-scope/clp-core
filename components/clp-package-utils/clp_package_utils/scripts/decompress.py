--- conflicted
+++ resolved
@@ -201,12 +201,8 @@
             extract_cmd.append("--target-chunk-size")
             extract_cmd.append(str(parsed_args.target_chunk_size))
     else:
-<<<<<<< HEAD
-        logger.exception(f"Unexpected command: {job_command}")
-=======
         logger.error(f"Unexpected command: {job_command}")
         return -1
->>>>>>> d969aaf4
 
     cmd = container_start_cmd + extract_cmd
 
@@ -258,11 +254,7 @@
     group.add_argument("--orig-file-id", type=str, help="Original file's ID.")
     group.add_argument("--orig-file-path", type=str, help="Original file's path.")
 
-<<<<<<< HEAD
-    # Json extraction command parser
-=======
     # JSON extraction command parser
->>>>>>> d969aaf4
     json_extraction_parser = command_args_parser.add_parser(EXTRACT_JSON_CMD)
     json_extraction_parser.add_argument("archive_id", type=str, help="Archive ID")
     json_extraction_parser.add_argument(
@@ -274,11 +266,7 @@
     command = parsed_args.command
     if EXTRACT_FILE_CMD == command:
         return handle_extract_file_cmd(parsed_args, clp_home, default_config_file_path)
-<<<<<<< HEAD
-    elif command in [EXTRACT_IR_CMD, EXTRACT_JSON_CMD]:
-=======
     elif command in (EXTRACT_IR_CMD, EXTRACT_JSON_CMD):
->>>>>>> d969aaf4
         return handle_extract_stream_cmd(parsed_args, clp_home, default_config_file_path)
     else:
         logger.exception(f"Unexpected command: {command}")
