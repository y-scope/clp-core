--- conflicted
+++ resolved
@@ -82,11 +82,8 @@
         "{{.CORE_COMPONENT_BUILD_DIR}}/clg"
         "{{.CORE_COMPONENT_BUILD_DIR}}/clo"
         "{{.CORE_COMPONENT_BUILD_DIR}}/clp"
-<<<<<<< HEAD
+        "{{.CORE_COMPONENT_BUILD_DIR}}/clp-s"
         "{{.BUILD_DIR}}/nodejs/node/bin/node"
-=======
-        "{{.CORE_COMPONENT_BUILD_DIR}}/clp-s"
->>>>>>> e80cee00
         "{{.PACKAGE_BUILD_DIR}}/bin/"
       - "mkdir -p '{{.PACKAGE_BUILD_DIR}}/var/www/'"
       - >-
@@ -101,11 +98,8 @@
       - "{{.CORE_COMPONENT_BUILD_DIR}}/clg"
       - "{{.CORE_COMPONENT_BUILD_DIR}}/clo"
       - "{{.CORE_COMPONENT_BUILD_DIR}}/clp"
-<<<<<<< HEAD
+      - "{{.CORE_COMPONENT_BUILD_DIR}}/clp-s"
       - "{{.BUILD_DIR}}/webui/built/**/*"
-=======
-      - "{{.CORE_COMPONENT_BUILD_DIR}}/clp-s"
->>>>>>> e80cee00
       - "{{.TASKFILE_DIR}}/Taskfile.yml"
       - "components/clp-package-utils/dist/*.whl"
       - "components/clp-py-utils/dist/*.whl"
