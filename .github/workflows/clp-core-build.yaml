name: "clp-core-build"

on:
  pull_request:
    paths:
      - ".github/actions/clp-core-build/action.yaml"
      - ".github/actions/clp-core-build-containers/action.yaml"
      - ".github/workflows/clp-core-build.yaml"
      - ".gitmodules"
      - "components/core/**"
      - "deps-tasks.yml"
      - "Taskfile.yml"
      - "tools/scripts/deps-download/**"
      - "!components/core/tools/scripts/lib_install/macos-12/**"
  push:
    paths:
      - ".github/actions/clp-core-build/action.yaml"
      - ".github/actions/clp-core-build-containers/action.yaml"
      - ".github/workflows/clp-core-build.yaml"
      - ".gitmodules"
      - "components/core/**"
      - "deps-tasks.yml"
      - "Taskfile.yml"
      - "tools/scripts/deps-download/**"
      - "!components/core/tools/scripts/lib_install/macos-12/**"
  workflow_dispatch:

env:
  BINARIES_ARTIFACT_NAME_PREFIX: "clp-core-binaries-"
  DEPS_IMAGE_NAME_PREFIX: "clp-core-dependencies-x86-"

# Currency group to prevent multiple workflow instances from trying to publish container images
concurrency: "${{github.workflow}}-${{github.ref}}"

jobs:
  filter-relevant-changes:
    runs-on: "ubuntu-latest"
    outputs:
      centos_stream_9_image_changed: "${{steps.filter.outputs.centos_stream_9_image}}"
      ubuntu_focal_image_changed: "${{steps.filter.outputs.ubuntu_focal_image}}"
      ubuntu_jammy_image_changed: "${{steps.filter.outputs.ubuntu_jammy_image}}"
      clp_changed: "${{steps.filter.outputs.clp}}"
    steps:
      - uses: "actions/checkout@v4"
        with:
          submodules: "recursive"

      - name: "Work around actions/runner-images/issues/6775"
        run: "chown $(id -u):$(id -g) -R ."
        shell: "bash"

      - name: "Filter relevant changes"
        uses: "dorny/paths-filter@v3"
        id: "filter"
        with:
          # Consider changes between the current commit and `main`
          # NOTE: If a pull request changes one of the images, then we need to (1) build the image
          # (based on commits in the PR) and then (2) build CLP using the changed image. If a pull
          # request doesn't change an image, then we don't need to rebuild the image; instead we can
          # use the published image which is based on `main`. So when determining what files have
          # changed, we need to consider the delta between the current commit and `main` (rather
          # than the current and previous commits) in order to detect if we need to rebuild the
          # image (since it would be different from the published image).
          base: "main"
          filters: |
            centos_stream_9_image:
              - ".github/actions/**"
              - ".github/workflows/clp-core-build.yaml"
              - "components/core/tools/scripts/lib_install/*.sh"
              - "components/core/tools/docker-images/clp-env-base-centos-stream-9/**"
              - "components/core/tools/scripts/lib_install/centos-stream-9/**"
            ubuntu_focal_image:
              - ".github/actions/**"
              - ".github/workflows/clp-core-build.yaml"
              - "components/core/tools/scripts/lib_install/*.sh"
              - "components/core/tools/docker-images/clp-env-base-ubuntu-focal/**"
              - "components/core/tools/scripts/lib_install/ubuntu-focal/**"
            ubuntu_jammy_image:
              - ".github/actions/**"
              - ".github/workflows/clp-core-build.yaml"
              - "components/core/tools/scripts/lib_install/*.sh"
              - "components/core/tools/docker-images/clp-env-base-ubuntu-jammy/**"
              - "components/core/tools/scripts/lib_install/ubuntu-jammy/**"
            clp:
              - ".github/actions/**"
              - ".github/workflows/clp-core-build.yaml"
              - ".gitmodules"
              - "components/core/cmake/**"
              - "components/core/CMakeLists.txt"
              - "components/core/src/**"
              - "components/core/tests/**"
              - "components/core/tools/scripts/utils/build-and-run-unit-tests.py"
              - "deps-tasks.yml"
              - "Taskfile.yml"
              - "tools/scripts/deps-download/**"

  centos-stream-9-deps-image:
    if: "needs.filter-relevant-changes.outputs.centos_stream_9_image_changed == 'true'"
    needs: "filter-relevant-changes"
    runs-on: "ubuntu-latest"
    steps:
      - uses: "actions/checkout@v4"
        with:
          submodules: "recursive"

      - name: "Work around actions/runner-images/issues/6775"
        run: "chown $(id -u):$(id -g) -R ."
        shell: "bash"

      - uses: "./.github/actions/clp-core-build-containers"
        env:
          OS_NAME: "centos-stream-9"
        with:
          image_name: "${{env.DEPS_IMAGE_NAME_PREFIX}}${{env.OS_NAME}}"
          docker_context: "components/core"
          docker_file: "components/core/tools/docker-images/clp-env-base-${{env.OS_NAME}}\
            /Dockerfile"
          push_deps_image: >-
            ${{github.event_name != 'pull_request' && github.ref == 'refs/heads/main'}}
          token: "${{secrets.GITHUB_TOKEN}}"

  ubuntu-focal-deps-image:
    if: "needs.filter-relevant-changes.outputs.ubuntu_focal_image_changed == 'true'"
    needs: "filter-relevant-changes"
    runs-on: "ubuntu-latest"
    steps:
      - uses: "actions/checkout@v4"
        with:
          submodules: "recursive"

      - name: "Work around actions/runner-images/issues/6775"
        run: "chown $(id -u):$(id -g) -R ."
        shell: "bash"

      - uses: "./.github/actions/clp-core-build-containers"
        env:
          OS_NAME: "ubuntu-focal"
        with:
          image_name: "${{env.DEPS_IMAGE_NAME_PREFIX}}${{env.OS_NAME}}"
          docker_context: "components/core"
          docker_file: "components/core/tools/docker-images/clp-env-base-${{env.OS_NAME}}\
            /Dockerfile"
          push_deps_image: >-
            ${{github.event_name != 'pull_request' && github.ref == 'refs/heads/main'}}
          token: "${{secrets.GITHUB_TOKEN}}"

  ubuntu-jammy-deps-image:
    if: "needs.filter-relevant-changes.outputs.ubuntu_jammy_image_changed == 'true'"
    needs: "filter-relevant-changes"
    runs-on: "ubuntu-latest"
    steps:
      - uses: "actions/checkout@v4"
        with:
          submodules: "recursive"

      - name: "Work around actions/runner-images/issues/6775"
        run: "chown $(id -u):$(id -g) -R ."
        shell: "bash"

      - uses: "./.github/actions/clp-core-build-containers"
        env:
          OS_NAME: "ubuntu-jammy"
        with:
          image_name: "${{env.DEPS_IMAGE_NAME_PREFIX}}${{env.OS_NAME}}"
          docker_context: "components/core"
          docker_file: "components/core/tools/docker-images/clp-env-base-${{env.OS_NAME}}\
            /Dockerfile"
          push_deps_image: >-
            ${{github.event_name != 'pull_request' && github.ref == 'refs/heads/main'}}
          token: "${{secrets.GITHUB_TOKEN}}"

  centos-stream-9-binaries:
    # Run if the ancestor jobs succeeded OR they were skipped and clp was changed.
    if: >-
      success()
      || (!cancelled() && !failure() && needs.filter-relevant-changes.outputs.clp_changed == 'true')
    needs:
      - "centos-stream-9-deps-image"
      - "filter-relevant-changes"
    strategy:
      matrix:
        use_shared_libs: [true, false]
<<<<<<< HEAD
    name: "centos-stream-9-${{matrix.use_shared_libs && 'dynamic' || 'static'}}-linked-bins"
=======
    name: "centos74-${{matrix.use_shared_libs && 'dynamic' || 'static'}}-linked-bins"
    continue-on-error: true
>>>>>>> e7b00c1a
    runs-on: "ubuntu-latest"
    steps:
      - uses: "actions/checkout@v4"
        with:
          submodules: "recursive"

      - name: "Work around actions/runner-images/issues/6775"
        run: "chown $(id -u):$(id -g) -R ."
        shell: "bash"

      - uses: "./.github/actions/clp-core-build"
        env:
          OS_NAME: "centos-stream-9"
        with:
          image_name: "${{env.DEPS_IMAGE_NAME_PREFIX}}${{env.OS_NAME}}"
          use_shared_libs: "${{matrix.use_shared_libs}}"
          use_published_image: >-
            ${{needs.filter-relevant-changes.outputs.centos_stream_9_image_changed == 'false'
            || (github.event_name != 'pull_request' && github.ref == 'refs/heads/main')}}
          upload_binaries: "false"

  ubuntu-focal-binaries:
    # Run if the ancestor jobs succeeded OR they were skipped and clp was changed.
    if: >-
      success()
      || (!cancelled() && !failure() && needs.filter-relevant-changes.outputs.clp_changed == 'true')
    needs:
      - "filter-relevant-changes"
      - "ubuntu-focal-deps-image"
    strategy:
      matrix:
        include:
          - use_shared_libs: true
            upload_binaries: false
          - use_shared_libs: false
            upload_binaries: true
    name: "ubuntu-focal-${{matrix.use_shared_libs && 'dynamic' || 'static'}}-linked-bins"
    continue-on-error: true
    runs-on: "ubuntu-latest"
    steps:
      - uses: "actions/checkout@v4"
        with:
          submodules: "recursive"

      - name: "Work around actions/runner-images/issues/6775"
        run: "chown $(id -u):$(id -g) -R ."
        shell: "bash"

      - uses: "./.github/actions/clp-core-build"
        env:
          OS_NAME: "ubuntu-focal"
        with:
          image_name: "${{env.DEPS_IMAGE_NAME_PREFIX}}${{env.OS_NAME}}"
          use_shared_libs: "${{matrix.use_shared_libs}}"
          use_published_image: >-
            ${{needs.filter-relevant-changes.outputs.ubuntu_focal_image_changed == 'false'
            || (github.event_name != 'pull_request' && github.ref == 'refs/heads/main')}}
          upload_binaries: "${{matrix.upload_binaries}}"
          binaries_artifact_name: "${{env.BINARIES_ARTIFACT_NAME_PREFIX}}${{env.OS_NAME}}"

  ubuntu-jammy-binaries:
    # Run if the ancestor jobs succeeded OR they were skipped and clp was changed.
    if: >-
      success()
      || (!cancelled() && !failure() && needs.filter-relevant-changes.outputs.clp_changed == 'true')
    needs:
      - "filter-relevant-changes"
      - "ubuntu-jammy-deps-image"
    strategy:
      matrix:
        use_shared_libs: [true, false]
    name: "ubuntu-jammy-${{matrix.use_shared_libs && 'dynamic' || 'static'}}-linked-bins"
    continue-on-error: true
    runs-on: "ubuntu-latest"
    steps:
      - uses: "actions/checkout@v4"
        with:
          submodules: "recursive"

      - name: "Work around actions/runner-images/issues/6775"
        run: "chown $(id -u):$(id -g) -R ."
        shell: "bash"

      - uses: "./.github/actions/clp-core-build"
        env:
          OS_NAME: "ubuntu-jammy"
        with:
          image_name: "${{env.DEPS_IMAGE_NAME_PREFIX}}${{env.OS_NAME}}"
          use_shared_libs: "${{matrix.use_shared_libs}}"
          use_published_image: >-
            ${{needs.filter-relevant-changes.outputs.ubuntu_jammy_image_changed == 'false'
            || (github.event_name != 'pull_request' && github.ref == 'refs/heads/main')}}
          upload_binaries: "false"

  ubuntu-focal-binaries-image:
    # Run if the ancestor jobs were successful/skipped, building clp was successful, and this is a
    # push to `main`.
    if: >-
      !cancelled()
      && !failure()
      && needs.ubuntu-focal-binaries.result == 'success'
      && github.event_name == 'push'
      && github.ref == 'refs/heads/main'
    needs: "ubuntu-focal-binaries"
    runs-on: "ubuntu-latest"
    env:
      OS_NAME: "ubuntu-focal"
      TMP_OUTPUT_DIR: "/tmp"
    steps:
      - uses: "actions/checkout@v4"
        with:
          submodules: "recursive"

      - name: "Work around actions/runner-images/issues/6775"
        run: "chown $(id -u):$(id -g) -R ."
        shell: "bash"

      - uses: "actions/download-artifact@v4"
        with:
          name: "${{env.BINARIES_ARTIFACT_NAME_PREFIX}}${{env.OS_NAME}}"
          path: "${{env.TMP_OUTPUT_DIR}}/${{env.BINARIES_ARTIFACT_NAME_PREFIX}}${{env.OS_NAME}}"

      - name: "Untar binaries"
        working-directory: >-
          ${{env.TMP_OUTPUT_DIR}}/${{env.BINARIES_ARTIFACT_NAME_PREFIX}}${{env.OS_NAME}}
        run: |-
          tar xf clp.tar
          rm clp.tar

      - uses: "docker/login-action@v3"
        with:
          registry: "ghcr.io"
          username: "${{github.actor}}"
          password: "${{secrets.GITHUB_TOKEN}}"

      - name: "Sanitize the repo's name"
        id: "sanitize_repo_name"
        run: |-
          # Docker doesn't support repository names with uppercase characters, so we convert to
          # lowercase here.
          lowercase_repo=$(echo '${{github.repository}}' | tr '[:upper:]' '[:lower:]')
          echo "repository=${lowercase_repo}" >> "$GITHUB_OUTPUT"
        shell: "bash"

      - id: "core_image_meta"
        uses: "docker/metadata-action@v5"
        with:
          images: >-
            ghcr.io/${{steps.sanitize_repo_name.outputs.repository}}/clp-core-x86-${{env.OS_NAME}}
          tags: "type=raw,value=${{github.ref_name}}"

      - uses: "docker/build-push-action@v5"
        with:
          context: "${{env.TMP_OUTPUT_DIR}}/${{env.BINARIES_ARTIFACT_NAME_PREFIX}}${{env.OS_NAME}}"
          file: "components/core/tools/docker-images/clp-core-${{env.OS_NAME}}/Dockerfile"
          push: true
          tags: "${{steps.core_image_meta.outputs.tags}}"
          labels: "${{steps.core_image_meta.outputs.labels}}"<|MERGE_RESOLUTION|>--- conflicted
+++ resolved
@@ -180,12 +180,8 @@
     strategy:
       matrix:
         use_shared_libs: [true, false]
-<<<<<<< HEAD
     name: "centos-stream-9-${{matrix.use_shared_libs && 'dynamic' || 'static'}}-linked-bins"
-=======
-    name: "centos74-${{matrix.use_shared_libs && 'dynamic' || 'static'}}-linked-bins"
     continue-on-error: true
->>>>>>> e7b00c1a
     runs-on: "ubuntu-latest"
     steps:
       - uses: "actions/checkout@v4"
